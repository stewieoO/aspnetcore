Param(
  [string] $GuardianCliLocation,
  [string] $Repository,
  [string] $BranchName='master',
  [string] $WorkingDirectory,
  [string] $AzureDevOpsAccessToken,
  [string] $GuardianLoggerLevel='Standard'
)

$ErrorActionPreference = 'Stop'
Set-StrictMode -Version 2.0
$disableConfigureToolsetImport = $true
$LASTEXITCODE = 0

# `tools.ps1` checks $ci to perform some actions. Since the SDL
# scripts don't necessarily execute in the same agent that run the
# build.ps1/sh script this variable isn't automatically set.
$ci = $true
. $PSScriptRoot\..\tools.ps1

# Don't display the console progress UI - it's a huge perf hit
$ProgressPreference = 'SilentlyContinue'

# Construct basic auth from AzDO access token; construct URI to the repository's gdn folder stored in that repository; construct location of zip file
$encodedPat = [Convert]::ToBase64String([System.Text.Encoding]::ASCII.GetBytes(":$AzureDevOpsAccessToken"))
$escapedRepository = [Uri]::EscapeDataString("/$Repository/$BranchName/.gdn")
$uri = "https://dev.azure.com/dnceng/internal/_apis/git/repositories/sdl-tool-cfg/Items?path=$escapedRepository&versionDescriptor[versionOptions]=0&`$format=zip&api-version=5.0"
$zipFile = "$WorkingDirectory/gdn.zip"

Add-Type -AssemblyName System.IO.Compression.FileSystem
$gdnFolder = (Join-Path $WorkingDirectory '.gdn')

try {
  # if the folder does not exist, we'll do a guardian init and push it to the remote repository
  Write-Host 'Initializing Guardian...'
  Write-Host "$GuardianCliLocation init --working-directory $WorkingDirectory --logger-level $GuardianLoggerLevel"
  & $GuardianCliLocation init --working-directory $WorkingDirectory --logger-level $GuardianLoggerLevel
  if ($LASTEXITCODE -ne 0) {
    Write-PipelineTelemetryError -Force -Category 'Build' -Message "Guardian init failed with exit code $LASTEXITCODE."
    ExitWithExitCode $LASTEXITCODE
  }
  # We create the mainbaseline so it can be edited later
  Write-Host "$GuardianCliLocation baseline --working-directory $WorkingDirectory --name mainbaseline"
  & $GuardianCliLocation baseline --working-directory $WorkingDirectory --name mainbaseline
  if ($LASTEXITCODE -ne 0) {
    Write-PipelineTelemetryError -Force -Category 'Build' -Message "Guardian baseline failed with exit code $LASTEXITCODE."
    ExitWithExitCode $LASTEXITCODE
  }
<<<<<<< HEAD
  & $(Join-Path $PSScriptRoot "push-gdn.ps1") -Repository $Repository -BranchName $BranchName -GdnFolder $gdnFolder -AzureDevOpsAccessToken $AzureDevOpsAccessToken -PushReason "Initialize gdn folder"
=======
  & $(Join-Path $PSScriptRoot 'push-gdn.ps1') -Repository $Repository -BranchName $BranchName -GdnFolder $gdnFolder -AzureDevOpsAccessToken $AzureDevOpsAccessToken -PushReason 'Initialize gdn folder'
>>>>>>> b090e915
  ExitWithExitCode 0
}
catch {
  Write-Host $_.ScriptStackTrace
  Write-PipelineTelemetryError -Force -Category 'Sdl' -Message $_
  ExitWithExitCode 1
}<|MERGE_RESOLUTION|>--- conflicted
+++ resolved
@@ -46,11 +46,7 @@
     Write-PipelineTelemetryError -Force -Category 'Build' -Message "Guardian baseline failed with exit code $LASTEXITCODE."
     ExitWithExitCode $LASTEXITCODE
   }
-<<<<<<< HEAD
-  & $(Join-Path $PSScriptRoot "push-gdn.ps1") -Repository $Repository -BranchName $BranchName -GdnFolder $gdnFolder -AzureDevOpsAccessToken $AzureDevOpsAccessToken -PushReason "Initialize gdn folder"
-=======
   & $(Join-Path $PSScriptRoot 'push-gdn.ps1') -Repository $Repository -BranchName $BranchName -GdnFolder $gdnFolder -AzureDevOpsAccessToken $AzureDevOpsAccessToken -PushReason 'Initialize gdn folder'
->>>>>>> b090e915
   ExitWithExitCode 0
 }
 catch {
