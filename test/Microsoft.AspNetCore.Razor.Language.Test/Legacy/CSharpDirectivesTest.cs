// Copyright (c) .NET Foundation. All rights reserved.
// Licensed under the Apache License, Version 2.0. See License.txt in the project root for license information.

using System;
using System.Collections.Generic;
using System.Linq;
using Xunit;

namespace Microsoft.AspNetCore.Razor.Language.Legacy
{
    public class CSharpDirectivesTest : CsHtmlCodeParserTestBase
    {
        [Fact]
<<<<<<< HEAD
        public void ExtensibleDirectiveDoesNotErorrIfNotAtStartOfLineBecauseOfWhitespace()
=======
        public void DirectiveDescriptor_CanHandleEOFIncompleteNamespaceTokens()
>>>>>>> 1f32a832
        {
            // Arrange
            var descriptor = DirectiveDescriptor.CreateDirective(
                "custom",
                DirectiveKind.SingleLine,
<<<<<<< HEAD
                b => b.AddTypeToken());

            // Act & Assert
            ParseCodeBlockTest(Environment.NewLine + "  @custom System.Text.Encoding.ASCIIEncoding",
                new[] { descriptor },
                new DirectiveBlock(
                    new DirectiveChunkGenerator(descriptor),
                    Factory.Code(Environment.NewLine + "  ").AsStatement(),
                    Factory.CodeTransition(),
                    Factory.MetaCode("custom").Accepts(AcceptedCharactersInternal.None),
                    Factory.Span(SpanKindInternal.Code, " ", markup: false).Accepts(AcceptedCharactersInternal.WhiteSpace),
                    Factory.Span(SpanKindInternal.Code, "System.Text.Encoding.ASCIIEncoding", markup: false)
                        .With(new DirectiveTokenChunkGenerator(descriptor.Tokens[0]))
                        .Accepts(AcceptedCharactersInternal.NonWhiteSpace)));
        }

        [Fact]
        public void BuiltInDirectiveDoesNotErorrIfNotAtStartOfLineBecauseOfWhitespace()
        {
            // Act & Assert
            ParseCodeBlockTest(Environment.NewLine + "  @addTagHelper \"*, Foo\"",
                Enumerable.Empty<DirectiveDescriptor>(),
                new DirectiveBlock(
                    Factory.Code(Environment.NewLine + "  ").AsStatement(),
                    Factory.CodeTransition(),
                    Factory.MetaCode(SyntaxConstants.CSharp.AddTagHelperKeyword + " ")
                            .Accepts(AcceptedCharactersInternal.None),
                    Factory.Code("\"*, Foo\"")
                        .AsAddTagHelper("\"*, Foo\"")));
        }

        [Fact]
        public void BuiltInDirectiveErorrsIfNotAtStartOfLine()
        {
            // Act & Assert
            ParseCodeBlockTest("{  @addTagHelper \"*, Foo\"" + Environment.NewLine + "}",
                Enumerable.Empty<DirectiveDescriptor>(),
                new StatementBlock(
                    Factory.MetaCode("{").Accepts(AcceptedCharactersInternal.None),
                    Factory.Code("  ")
                        .AsStatement()
                        .AutoCompleteWith(autoCompleteString: null, atEndOfSpan: false),
                    new DirectiveBlock(
                        Factory.CodeTransition(),
                        Factory.MetaCode(SyntaxConstants.CSharp.AddTagHelperKeyword + " ")
                               .Accepts(AcceptedCharactersInternal.None),
                        Factory.Code("\"*, Foo\"")
                            .AsAddTagHelper("\"*, Foo\"")),
                    Factory.Code(Environment.NewLine).AsStatement(),
                    Factory.MetaCode("}").Accepts(AcceptedCharactersInternal.None)),
                new RazorError(
                        Resources.FormatDirectiveMustAppearAtStartOfLine("addTagHelper"),
                        new SourceLocation(4, 0, 4),
                        12));
        }

        [Fact]
        public void ExtensibleDirectiveErorrsIfNotAtStartOfLine()
=======
                b => b.AddNamespaceToken());

            // Act & Assert
            ParseCodeBlockTest(
                "@custom System.",
                new[] { descriptor },
                new DirectiveBlock(
                    new DirectiveChunkGenerator(descriptor),
                    Factory.CodeTransition(),
                    Factory.MetaCode("custom").Accepts(AcceptedCharacters.None),
                    Factory.Span(SpanKind.Code, " ", markup: false).Accepts(AcceptedCharacters.WhiteSpace)),
                new RazorError(
                    LegacyResources.FormatDirectiveExpectsNamespace("custom"),
                    8, 0, 8, 7));
        }

        [Fact]
        public void DirectiveDescriptor_CanHandleEOFInvalidNamespaceTokens()
        {
            // Arrange
            var descriptor = DirectiveDescriptor.CreateDirective(
                "custom",
                DirectiveKind.SingleLine,
                b => b.AddNamespaceToken());

            // Act & Assert
            ParseCodeBlockTest(
                "@custom System<",
                new[] { descriptor },
                new DirectiveBlock(
                    new DirectiveChunkGenerator(descriptor),
                    Factory.CodeTransition(),
                    Factory.MetaCode("custom").Accepts(AcceptedCharacters.None),
                    Factory.Span(SpanKind.Code, " ", markup: false).Accepts(AcceptedCharacters.WhiteSpace)),
                new RazorError(
                    LegacyResources.FormatDirectiveExpectsNamespace("custom"),
                    8, 0, 8, 7));
        }
        [Fact]
        public void DirectiveDescriptor_CanHandleIncompleteNamespaceTokens()
        {
            // Arrange
            var descriptor = DirectiveDescriptor.CreateDirective(
                "custom",
                DirectiveKind.SingleLine,
                b => b.AddNamespaceToken());

            // Act & Assert
            ParseCodeBlockTest(
                "@custom System." + Environment.NewLine,
                new[] { descriptor },
                new DirectiveBlock(
                    new DirectiveChunkGenerator(descriptor),
                    Factory.CodeTransition(),
                    Factory.MetaCode("custom").Accepts(AcceptedCharacters.None),
                    Factory.Span(SpanKind.Code, " ", markup: false).Accepts(AcceptedCharacters.WhiteSpace)),
                new RazorError(
                    LegacyResources.FormatDirectiveExpectsNamespace("custom"),
                    8, 0, 8, 7));
        }

        [Fact]
        public void DirectiveDescriptor_CanHandleInvalidNamespaceTokens()
>>>>>>> 1f32a832
        {
            // Arrange
            var descriptor = DirectiveDescriptor.CreateDirective(
                "custom",
                DirectiveKind.SingleLine,
<<<<<<< HEAD
                b => b.AddTypeToken());

            // Act & Assert
            ParseCodeBlockTest(
                "{  @custom System.Text.Encoding.ASCIIEncoding" + Environment.NewLine + "}",
                new[] { descriptor },
                new StatementBlock(
                    Factory.MetaCode("{").Accepts(AcceptedCharactersInternal.None),
                    Factory.Code("  ")
                        .AsStatement()
                        .AutoCompleteWith(autoCompleteString: null, atEndOfSpan: false),
                    new DirectiveBlock(
                        new DirectiveChunkGenerator(descriptor),
                        Factory.CodeTransition(),
                        Factory.MetaCode("custom").Accepts(AcceptedCharactersInternal.None),
                        Factory.Span(SpanKindInternal.Code, " ", markup: false).Accepts(AcceptedCharactersInternal.WhiteSpace),
                        Factory.Span(SpanKindInternal.Code, "System.Text.Encoding.ASCIIEncoding", markup: false)
                            .With(new DirectiveTokenChunkGenerator(descriptor.Tokens[0]))
                            .Accepts(AcceptedCharactersInternal.NonWhiteSpace),
                        Factory.Span(SpanKindInternal.Markup, Environment.NewLine, markup: false).Accepts(AcceptedCharactersInternal.WhiteSpace)),
                    Factory.EmptyCSharp().AsStatement(),
                    Factory.MetaCode("}").Accepts(AcceptedCharactersInternal.None)),
                new RazorError(
                    Resources.FormatDirectiveMustAppearAtStartOfLine("custom"),
                    new SourceLocation(4, 0, 4),
                    6));
=======
                b => b.AddNamespaceToken());

            // Act & Assert
            ParseCodeBlockTest(
                "@custom System<" + Environment.NewLine,
                new[] { descriptor },
                new DirectiveBlock(
                    new DirectiveChunkGenerator(descriptor),
                    Factory.CodeTransition(),
                    Factory.MetaCode("custom").Accepts(AcceptedCharacters.None),
                    Factory.Span(SpanKind.Code, " ", markup: false).Accepts(AcceptedCharacters.WhiteSpace)),
                new RazorError(
                    LegacyResources.FormatDirectiveExpectsNamespace("custom"),
                    8, 0, 8, 7));
>>>>>>> 1f32a832
        }

        [Fact]
        public void DirectiveDescriptor_UnderstandsTypeTokens()
        {
            // Arrange
            var descriptor = DirectiveDescriptor.CreateDirective(
                "custom",
                DirectiveKind.SingleLine,
                b => b.AddTypeToken());

            // Act & Assert
            ParseCodeBlockTest(
                "@custom System.Text.Encoding.ASCIIEncoding",
                new[] { descriptor },
                new DirectiveBlock(
                    new DirectiveChunkGenerator(descriptor),
                    Factory.CodeTransition(),
<<<<<<< HEAD
                    Factory.MetaCode("custom").Accepts(AcceptedCharactersInternal.None),
                    Factory.Span(SpanKindInternal.Code, " ", markup: false).Accepts(AcceptedCharactersInternal.WhiteSpace),
                    Factory.Span(SpanKindInternal.Code, "System.Text.Encoding.ASCIIEncoding", markup: false)
                        .With(new DirectiveTokenChunkGenerator(descriptor.Tokens[0]))
                        .Accepts(AcceptedCharactersInternal.NonWhiteSpace)));
=======
                    Factory.MetaCode("custom").Accepts(AcceptedCharacters.None),
                    Factory.Span(SpanKind.Code, " ", markup: false).Accepts(AcceptedCharacters.WhiteSpace),
                    Factory.Span(SpanKind.Code, "System.Text.Encoding.ASCIIEncoding", markup: false).AsDirectiveToken(descriptor.Tokens[0])));
>>>>>>> 1f32a832
        }

        [Fact]
        public void DirectiveDescriptor_UnderstandsMemberTokens()
        {
            // Arrange
            var descriptor = DirectiveDescriptor.CreateDirective(
                "custom",
                DirectiveKind.SingleLine,
                b => b.AddMemberToken());

            // Act & Assert
            ParseCodeBlockTest(
                "@custom Some_Member",
                new[] { descriptor },
                new DirectiveBlock(
                    new DirectiveChunkGenerator(descriptor),
                    Factory.CodeTransition(),
<<<<<<< HEAD
                    Factory.MetaCode("custom").Accepts(AcceptedCharactersInternal.None),
                    Factory.Span(SpanKindInternal.Code, " ", markup: false).Accepts(AcceptedCharactersInternal.WhiteSpace),
                    Factory.Span(SpanKindInternal.Code, "Some_Member", markup: false)
                        .With(new DirectiveTokenChunkGenerator(descriptor.Tokens[0]))
                        .Accepts(AcceptedCharactersInternal.NonWhiteSpace)));
=======
                    Factory.MetaCode("custom").Accepts(AcceptedCharacters.None),
                    Factory.Span(SpanKind.Code, " ", markup: false).Accepts(AcceptedCharacters.WhiteSpace),
                    Factory.Span(SpanKind.Code, "Some_Member", markup: false).AsDirectiveToken(descriptor.Tokens[0])));
>>>>>>> 1f32a832
        }

        [Fact]
        public void Parser_ParsesNamespaceDirectiveToken_WithSingleSegment()
        {
            // Arrange
            var descriptor = DirectiveDescriptor.CreateDirective(
                "custom",
                DirectiveKind.SingleLine,
                b => b.AddNamespaceToken());

            // Act & Assert
            ParseCodeBlockTest(
                "@custom BaseNamespace",
                new[] { descriptor },
                new DirectiveBlock(
                    new DirectiveChunkGenerator(descriptor),
                    Factory.CodeTransition(),
<<<<<<< HEAD
                    Factory.MetaCode("custom").Accepts(AcceptedCharactersInternal.None),
                    Factory.Span(SpanKindInternal.Code, " ", markup: false).Accepts(AcceptedCharactersInternal.WhiteSpace),
                    Factory.Span(SpanKindInternal.Code, "BaseNamespace", markup: false)
                        .With(new DirectiveTokenChunkGenerator(descriptor.Tokens[0]))
                        .Accepts(AcceptedCharactersInternal.NonWhiteSpace)));
=======
                    Factory.MetaCode("custom").Accepts(AcceptedCharacters.None),
                    Factory.Span(SpanKind.Code, " ", markup: false).Accepts(AcceptedCharacters.WhiteSpace),
                    Factory.Span(SpanKind.Code, "BaseNamespace", markup: false).AsDirectiveToken(descriptor.Tokens[0])));
>>>>>>> 1f32a832
        }

        [Fact]
        public void Parser_ParsesNamespaceDirectiveToken_WithMultipleSegments()
        {
            // Arrange
            var descriptor = DirectiveDescriptor.CreateDirective(
                "custom",
                DirectiveKind.SingleLine,
                b => b.AddNamespaceToken());

            // Act & Assert
            ParseCodeBlockTest(
                "@custom BaseNamespace.Foo.Bar",
                new[] { descriptor },
                new DirectiveBlock(
                    new DirectiveChunkGenerator(descriptor),
                    Factory.CodeTransition(),
<<<<<<< HEAD
                    Factory.MetaCode("custom").Accepts(AcceptedCharactersInternal.None),
                    Factory.Span(SpanKindInternal.Code, " ", markup: false).Accepts(AcceptedCharactersInternal.WhiteSpace),
                    Factory.Span(SpanKindInternal.Code, "BaseNamespace.Foo.Bar", markup: false)
                        .With(new DirectiveTokenChunkGenerator(descriptor.Tokens[0]))
                        .Accepts(AcceptedCharactersInternal.NonWhiteSpace)));
=======
                    Factory.MetaCode("custom").Accepts(AcceptedCharacters.None),
                    Factory.Span(SpanKind.Code, " ", markup: false).Accepts(AcceptedCharacters.WhiteSpace),
                    Factory.Span(SpanKind.Code, "BaseNamespace.Foo.Bar", markup: false).AsDirectiveToken(descriptor.Tokens[0])));
>>>>>>> 1f32a832
        }

        [Fact]
        public void DirectiveDescriptor_UnderstandsStringTokens()
        {
            // Arrange
            var descriptor = DirectiveDescriptor.CreateDirective(
                "custom",
                DirectiveKind.SingleLine,
                b => b.AddStringToken());

            // Act & Assert
            ParseCodeBlockTest(
                "@custom \"AString\"",
                new[] { descriptor },
                new DirectiveBlock(
                    new DirectiveChunkGenerator(descriptor),
                    Factory.CodeTransition(),
<<<<<<< HEAD
                    Factory.MetaCode("custom").Accepts(AcceptedCharactersInternal.None),
                    Factory.Span(SpanKindInternal.Markup, " ", markup: false).Accepts(AcceptedCharactersInternal.WhiteSpace),
                    Factory.Span(SpanKindInternal.Code, "\"AString\"", markup: false)
                        .With(new DirectiveTokenChunkGenerator(descriptor.Tokens[0]))
                        .Accepts(AcceptedCharactersInternal.NonWhiteSpace)));
=======
                    Factory.MetaCode("custom").Accepts(AcceptedCharacters.None),
                    Factory.Span(SpanKind.Markup, " ", markup: false).Accepts(AcceptedCharacters.WhiteSpace),
                    Factory.Span(SpanKind.Code, "\"AString\"", markup: false).AsDirectiveToken(descriptor.Tokens[0])));
>>>>>>> 1f32a832
        }

        [Fact]
        public void DirectiveDescriptor_StringToken_ParserErrorForUnquotedValue()
        {
            // Arrange
            var descriptor = DirectiveDescriptor.CreateDirective(
                "custom",
                DirectiveKind.SingleLine,
                b => b.AddStringToken());

            var expectedError = new RazorError(
                LegacyResources.FormatDirectiveExpectsQuotedStringLiteral("custom"),
                new SourceLocation(8, 0, 8),
                length: 7);

            // Act & Assert
            ParseCodeBlockTest(
                "@custom AString",
                new[] { descriptor },
                new DirectiveBlock(
                    new DirectiveChunkGenerator(descriptor),
                    Factory.CodeTransition(),
                    Factory.MetaCode("custom").Accepts(AcceptedCharactersInternal.None),
                    Factory.Span(SpanKindInternal.Markup, " ", markup: false).Accepts(AcceptedCharactersInternal.WhiteSpace)), expectedError);
        }

        [Fact]
        public void DirectiveDescriptor_StringToken_ParserErrorForNonStringValue()
        {
            // Arrange
            var descriptor = DirectiveDescriptor.CreateDirective(
                "custom",
                DirectiveKind.SingleLine,
                b => b.AddStringToken());

            var expectedError = new RazorError(
                LegacyResources.FormatDirectiveExpectsQuotedStringLiteral("custom"),
                new SourceLocation(8, 0, 8),
                length: 1);

            // Act & Assert
            ParseCodeBlockTest(
                "@custom {foo?}",
                new[] { descriptor },
                new DirectiveBlock(
                    new DirectiveChunkGenerator(descriptor),
                    Factory.CodeTransition(),
                    Factory.MetaCode("custom").Accepts(AcceptedCharactersInternal.None),
                    Factory.Span(SpanKindInternal.Markup, " ", markup: false).Accepts(AcceptedCharactersInternal.WhiteSpace)), expectedError);
        }

        [Fact]
        public void DirectiveDescriptor_StringToken_ParserErrorForSingleQuotedValue()
        {
            // Arrange
            var descriptor = DirectiveDescriptor.CreateDirective(
                "custom",
                DirectiveKind.SingleLine,
                b => b.AddStringToken());

            var expectedError = new RazorError(
                LegacyResources.FormatDirectiveExpectsQuotedStringLiteral("custom"),
                new SourceLocation(8, 0, 8),
                length: 9);

            // Act & Assert
            ParseCodeBlockTest(
                "@custom 'AString'",
                new[] { descriptor },
                new DirectiveBlock(
                    new DirectiveChunkGenerator(descriptor),
                    Factory.CodeTransition(),
                    Factory.MetaCode("custom").Accepts(AcceptedCharactersInternal.None),
                    Factory.Span(SpanKindInternal.Markup, " ", markup: false).Accepts(AcceptedCharactersInternal.WhiteSpace)), expectedError);
        }

        [Fact]
        public void DirectiveDescriptor_StringToken_ParserErrorForPartialQuotedValue()
        {
            // Arrange
            var descriptor = DirectiveDescriptor.CreateDirective(
                "custom",
                DirectiveKind.SingleLine,
                b => b.AddStringToken());

            var expectedError = new RazorError(
                LegacyResources.FormatDirectiveExpectsQuotedStringLiteral("custom"),
                new SourceLocation(8, 0, 8),
                length: 7);

            // Act & Assert
            ParseCodeBlockTest(
                "@custom AString\"",
                new[] { descriptor },
                new DirectiveBlock(
                    new DirectiveChunkGenerator(descriptor),
                    Factory.CodeTransition(),
                    Factory.MetaCode("custom").Accepts(AcceptedCharactersInternal.None),
                    Factory.Span(SpanKindInternal.Markup, " ", markup: false).Accepts(AcceptedCharactersInternal.WhiteSpace)),
                expectedError);
        }

        [Fact]
        public void DirectiveDescriptor_UnderstandsMultipleTokens()
        {
            // Arrange
            var descriptor = DirectiveDescriptor.CreateDirective(
                "custom",
                DirectiveKind.SingleLine,
                b => b.AddTypeToken().AddMemberToken().AddStringToken());

            // Act & Assert
            ParseCodeBlockTest(
                "@custom System.Text.Encoding.ASCIIEncoding Some_Member \"AString\"",
                new[] { descriptor },
                new DirectiveBlock(
                    new DirectiveChunkGenerator(descriptor),
                    Factory.CodeTransition(),
                    Factory.MetaCode("custom").Accepts(AcceptedCharactersInternal.None),

<<<<<<< HEAD
                    Factory.Span(SpanKindInternal.Code, " ", markup: false).Accepts(AcceptedCharactersInternal.WhiteSpace),
                    Factory.Span(SpanKindInternal.Code, "System.Text.Encoding.ASCIIEncoding", markup: false)
                        .With(new DirectiveTokenChunkGenerator(descriptor.Tokens[0]))
                        .Accepts(AcceptedCharactersInternal.NonWhiteSpace),

                    Factory.Span(SpanKindInternal.Code, " ", markup: false).Accepts(AcceptedCharactersInternal.WhiteSpace),
                    Factory.Span(SpanKindInternal.Code, "Some_Member", markup: false)
                        .With(new DirectiveTokenChunkGenerator(descriptor.Tokens[1]))
                        .Accepts(AcceptedCharactersInternal.NonWhiteSpace),

                    Factory.Span(SpanKindInternal.Markup, " ", markup: false).Accepts(AcceptedCharactersInternal.WhiteSpace),
                    Factory.Span(SpanKindInternal.Code, "\"AString\"", markup: false)
                        .With(new DirectiveTokenChunkGenerator(descriptor.Tokens[2]))
                        .Accepts(AcceptedCharactersInternal.NonWhiteSpace)));
=======
                    Factory.Span(SpanKind.Code, " ", markup: false).Accepts(AcceptedCharacters.WhiteSpace),
                    Factory.Span(SpanKind.Code, "System.Text.Encoding.ASCIIEncoding", markup: false).AsDirectiveToken(descriptor.Tokens[0]),

                    Factory.Span(SpanKind.Code, " ", markup: false).Accepts(AcceptedCharacters.WhiteSpace),
                    Factory.Span(SpanKind.Code, "Some_Member", markup: false).AsDirectiveToken(descriptor.Tokens[1]),

                    Factory.Span(SpanKind.Markup, " ", markup: false).Accepts(AcceptedCharacters.WhiteSpace),
                    Factory.Span(SpanKind.Code, "\"AString\"", markup: false).AsDirectiveToken(descriptor.Tokens[2])));
>>>>>>> 1f32a832
        }

        [Fact]
        public void DirectiveDescriptor_UnderstandsRazorBlocks()
        {
            // Arrange
            var descriptor = DirectiveDescriptor.CreateDirective(
                "custom",
                DirectiveKind.RazorBlock,
                b => b.AddStringToken());

            // Act & Assert
            ParseCodeBlockTest(
                "@custom \"Header\" { <p>F{o}o</p> }",
                new[] { descriptor },
                new DirectiveBlock(
                    new DirectiveChunkGenerator(descriptor),
                    Factory.CodeTransition(),
<<<<<<< HEAD
                    Factory.MetaCode("custom").Accepts(AcceptedCharactersInternal.None),
                    Factory.Span(SpanKindInternal.Markup, " ", markup: false).Accepts(AcceptedCharactersInternal.WhiteSpace),
                    Factory.Span(SpanKindInternal.Code, "\"Header\"", markup: false)
                        .With(new DirectiveTokenChunkGenerator(descriptor.Tokens[0]))
                        .Accepts(AcceptedCharactersInternal.NonWhiteSpace),
                    Factory.Span(SpanKindInternal.Markup, " ", markup: false).Accepts(AcceptedCharactersInternal.AllWhiteSpace),
=======
                    Factory.MetaCode("custom").Accepts(AcceptedCharacters.None),
                    Factory.Span(SpanKind.Markup, " ", markup: false).Accepts(AcceptedCharacters.WhiteSpace),
                    Factory.Span(SpanKind.Code, "\"Header\"", markup: false).AsDirectiveToken(descriptor.Tokens[0]),
                    Factory.Span(SpanKind.Markup, " ", markup: false).Accepts(AcceptedCharacters.AllWhiteSpace),
>>>>>>> 1f32a832
                    Factory.MetaCode("{")
                        .AutoCompleteWith(null, atEndOfSpan: true)
                        .Accepts(AcceptedCharactersInternal.None),
                    new MarkupBlock(
                        Factory.Markup(" "),
                        new MarkupTagBlock(
                            Factory.Markup("<p>")),
                        Factory.Markup("F", "{", "o", "}", "o"),
                        new MarkupTagBlock(
                            Factory.Markup("</p>")),
                        Factory.Markup(" ")),
                    Factory.MetaCode("}").Accepts(AcceptedCharactersInternal.None)));
        }

        [Fact]
        public void DirectiveDescriptor_UnderstandsCodeBlocks()
        {
            // Arrange
            var descriptor = DirectiveDescriptor.CreateDirective(
                "custom",
                DirectiveKind.CodeBlock,
                b => b.AddStringToken());

            // Act & Assert
            ParseCodeBlockTest(
                "@custom \"Name\" { foo(); bar(); }",
                new[] { descriptor },
                new DirectiveBlock(
                    new DirectiveChunkGenerator(descriptor),
                    Factory.CodeTransition(),
<<<<<<< HEAD
                    Factory.MetaCode("custom").Accepts(AcceptedCharactersInternal.None),
                    Factory.Span(SpanKindInternal.Markup, " ", markup: false).Accepts(AcceptedCharactersInternal.WhiteSpace),
                    Factory.Span(SpanKindInternal.Code, "\"Name\"", markup: false)
                        .With(new DirectiveTokenChunkGenerator(descriptor.Tokens[0]))
                        .Accepts(AcceptedCharactersInternal.NonWhiteSpace),
                    Factory.Span(SpanKindInternal.Markup, " ", markup: false).Accepts(AcceptedCharactersInternal.AllWhiteSpace),
=======
                    Factory.MetaCode("custom").Accepts(AcceptedCharacters.None),
                    Factory.Span(SpanKind.Markup, " ", markup: false).Accepts(AcceptedCharacters.WhiteSpace),
                    Factory.Span(SpanKind.Code, "\"Name\"", markup: false).AsDirectiveToken(descriptor.Tokens[0]),
                    Factory.Span(SpanKind.Markup, " ", markup: false).Accepts(AcceptedCharacters.AllWhiteSpace),
>>>>>>> 1f32a832
                    Factory.MetaCode("{")
                        .AutoCompleteWith(null, atEndOfSpan: true)
                        .Accepts(AcceptedCharactersInternal.None),
                    Factory.Code(" foo(); bar(); ").AsStatement(),
                    Factory.MetaCode("}").Accepts(AcceptedCharactersInternal.None)));
        }

        [Fact]
        public void DirectiveDescriptor_AllowsWhiteSpaceAroundTokens()
        {
            // Arrange
            var descriptor = DirectiveDescriptor.CreateDirective(
                "custom",
                DirectiveKind.SingleLine,
                b => b.AddTypeToken().AddMemberToken());

            // Act & Assert
            ParseCodeBlockTest(
                "@custom    System.Text.Encoding.ASCIIEncoding       Some_Member    ",
                new[] { descriptor },
                new DirectiveBlock(
                    new DirectiveChunkGenerator(descriptor),
                    Factory.CodeTransition(),
                    Factory.MetaCode("custom").Accepts(AcceptedCharactersInternal.None),

<<<<<<< HEAD
                    Factory.Span(SpanKindInternal.Code, "    ", markup: false).Accepts(AcceptedCharactersInternal.WhiteSpace),
                    Factory.Span(SpanKindInternal.Code, "System.Text.Encoding.ASCIIEncoding", markup: false)
                        .With(new DirectiveTokenChunkGenerator(descriptor.Tokens[0]))
                        .Accepts(AcceptedCharactersInternal.NonWhiteSpace),

                    Factory.Span(SpanKindInternal.Code, "       ", markup: false).Accepts(AcceptedCharactersInternal.WhiteSpace),
                    Factory.Span(SpanKindInternal.Code, "Some_Member", markup: false)
                        .With(new DirectiveTokenChunkGenerator(descriptor.Tokens[1]))
                        .Accepts(AcceptedCharactersInternal.NonWhiteSpace),
=======
                    Factory.Span(SpanKind.Code, "    ", markup: false).Accepts(AcceptedCharacters.WhiteSpace),
                    Factory.Span(SpanKind.Code, "System.Text.Encoding.ASCIIEncoding", markup: false).AsDirectiveToken(descriptor.Tokens[0]),

                    Factory.Span(SpanKind.Code, "       ", markup: false).Accepts(AcceptedCharacters.WhiteSpace),
                    Factory.Span(SpanKind.Code, "Some_Member", markup: false).AsDirectiveToken(descriptor.Tokens[1]),
>>>>>>> 1f32a832

                    Factory.Span(SpanKindInternal.Markup, "    ", markup: false)
                        .Accepts(AcceptedCharactersInternal.WhiteSpace)));
        }

        [Fact]
        public void DirectiveDescriptor_ErrorsForInvalidMemberTokens()
        {
            // Arrange
            var descriptor = DirectiveDescriptor.CreateDirective(
                "custom",
                DirectiveKind.SingleLine,
                b => b.AddMemberToken());

            var expectedErorr = new RazorError(
                LegacyResources.FormatDirectiveExpectsIdentifier("custom"),
                new SourceLocation(8, 0, 8),
                length: 1);

            // Act & Assert
            ParseCodeBlockTest(
                "@custom -Some_Member",
                new[] { descriptor },
                new DirectiveBlock(
                    new DirectiveChunkGenerator(descriptor),
                    Factory.CodeTransition(),
                    Factory.MetaCode("custom").Accepts(AcceptedCharactersInternal.None),
                    Factory.Span(SpanKindInternal.Code, " ", markup: false).Accepts(AcceptedCharactersInternal.WhiteSpace)),
                expectedErorr);
        }

        [Fact]
        public void DirectiveDescriptor_NoErrorsSemicolonAfterDirective()
        {
            // Arrange
            var descriptor = DirectiveDescriptor.CreateDirective(
                "custom",
                DirectiveKind.SingleLine,
                b => b.AddStringToken());

            // Act & Assert
            ParseCodeBlockTest(
                "@custom \"hello\" ;  ",
                new[] { descriptor },
                new DirectiveBlock(
                    new DirectiveChunkGenerator(descriptor),
                    Factory.CodeTransition(),
<<<<<<< HEAD
                    Factory.MetaCode("custom").Accepts(AcceptedCharactersInternal.None),
                    Factory.Span(SpanKindInternal.Markup, " ", markup: false).Accepts(AcceptedCharactersInternal.WhiteSpace),
                    Factory.Span(SpanKindInternal.Code, "\"hello\"", markup: false)
                        .With(new DirectiveTokenChunkGenerator(descriptor.Tokens[0]))
                        .Accepts(AcceptedCharactersInternal.NonWhiteSpace),
                    Factory.Span(SpanKindInternal.Markup, " ;  ", markup: false).Accepts(AcceptedCharactersInternal.WhiteSpace)));
=======
                    Factory.MetaCode("custom").Accepts(AcceptedCharacters.None),
                    Factory.Span(SpanKind.Markup, " ", markup: false).Accepts(AcceptedCharacters.WhiteSpace),
                    Factory.Span(SpanKind.Code, "\"hello\"", markup: false).AsDirectiveToken(descriptor.Tokens[0]),
                    Factory.Span(SpanKind.Markup, " ;  ", markup: false).Accepts(AcceptedCharacters.WhiteSpace)));
>>>>>>> 1f32a832
        }

        [Fact]
        public void DirectiveDescriptor_ErrorsExtraContentAfterDirective()
        {
            // Arrange
            var descriptor = DirectiveDescriptor.CreateDirective(
                "custom",
                DirectiveKind.SingleLine,
                b => b.AddStringToken());

            var expectedErorr = new RazorError(
                LegacyResources.FormatUnexpectedDirectiveLiteral("custom", "line break"),
                new SourceLocation(16, 0, 16),
                length: 7);

            // Act & Assert
            ParseCodeBlockTest(
                "@custom \"hello\" \"world\"",
                new[] { descriptor },
                new DirectiveBlock(
                    new DirectiveChunkGenerator(descriptor),
                    Factory.CodeTransition(),
<<<<<<< HEAD
                    Factory.MetaCode("custom").Accepts(AcceptedCharactersInternal.None),
                    Factory.Span(SpanKindInternal.Markup, " ", markup: false).Accepts(AcceptedCharactersInternal.WhiteSpace),
                    Factory.Span(SpanKindInternal.Code, "\"hello\"", markup: false)
                        .With(new DirectiveTokenChunkGenerator(descriptor.Tokens[0]))
                        .Accepts(AcceptedCharactersInternal.NonWhiteSpace),
=======
                    Factory.MetaCode("custom").Accepts(AcceptedCharacters.None),
                    Factory.Span(SpanKind.Markup, " ", markup: false).Accepts(AcceptedCharacters.WhiteSpace),
                    Factory.Span(SpanKind.Code, "\"hello\"", markup: false).AsDirectiveToken(descriptor.Tokens[0]),
>>>>>>> 1f32a832

                    Factory.Span(SpanKindInternal.Markup, " ", markup: false).Accepts(AcceptedCharactersInternal.WhiteSpace)),
                expectedErorr);
        }

        [Fact]
        public void DirectiveDescriptor_ErrorsWhenExtraContentBeforeBlockStart()
        {
            // Arrange
            var descriptor = DirectiveDescriptor.CreateDirective(
                "custom",
                DirectiveKind.CodeBlock,
                b => b.AddStringToken());

            var expectedErorr = new RazorError(
                LegacyResources.FormatUnexpectedDirectiveLiteral("custom", "{"),
                new SourceLocation(16, 0, 16),
                length: 5);

            // Act & Assert
            ParseCodeBlockTest(
                "@custom \"Hello\" World { foo(); bar(); }",
                new[] { descriptor },
                new DirectiveBlock(
                    new DirectiveChunkGenerator(descriptor),
                    Factory.CodeTransition(),
<<<<<<< HEAD
                    Factory.MetaCode("custom").Accepts(AcceptedCharactersInternal.None),
                    Factory.Span(SpanKindInternal.Markup, " ", markup: false).Accepts(AcceptedCharactersInternal.WhiteSpace),
                    Factory.Span(SpanKindInternal.Code, "\"Hello\"", markup: false)
                        .With(new DirectiveTokenChunkGenerator(descriptor.Tokens[0]))
                        .Accepts(AcceptedCharactersInternal.NonWhiteSpace),
=======
                    Factory.MetaCode("custom").Accepts(AcceptedCharacters.None),
                    Factory.Span(SpanKind.Markup, " ", markup: false).Accepts(AcceptedCharacters.WhiteSpace),
                    Factory.Span(SpanKind.Code, "\"Hello\"", markup: false).AsDirectiveToken(descriptor.Tokens[0]),
>>>>>>> 1f32a832

                    Factory.Span(SpanKindInternal.Markup, " ", markup: false).Accepts(AcceptedCharactersInternal.AllWhiteSpace)),
                expectedErorr);
        }

        [Fact]
        public void DirectiveDescriptor_ErrorsWhenEOFBeforeDirectiveBlockStart()
        {
            // Arrange
            var descriptor = DirectiveDescriptor.CreateDirective(
                "custom",
                DirectiveKind.CodeBlock,
                b => b.AddStringToken());

            var expectedErorr = new RazorError(
                LegacyResources.FormatUnexpectedEOFAfterDirective("custom", "{"),
                new SourceLocation(15, 0, 15),
                length: 1);

            // Act & Assert
            ParseCodeBlockTest(
                "@custom \"Hello\"",
                new[] { descriptor },
                new DirectiveBlock(
                    new DirectiveChunkGenerator(descriptor),
                    Factory.CodeTransition(),
<<<<<<< HEAD
                    Factory.MetaCode("custom").Accepts(AcceptedCharactersInternal.None),
                    Factory.Span(SpanKindInternal.Markup, " ", markup: false).Accepts(AcceptedCharactersInternal.WhiteSpace),
                    Factory.Span(SpanKindInternal.Code, "\"Hello\"", markup: false)
                        .With(new DirectiveTokenChunkGenerator(descriptor.Tokens[0]))
                        .Accepts(AcceptedCharactersInternal.NonWhiteSpace)),
=======
                    Factory.MetaCode("custom").Accepts(AcceptedCharacters.None),
                    Factory.Span(SpanKind.Markup, " ", markup: false).Accepts(AcceptedCharacters.WhiteSpace),
                    Factory.Span(SpanKind.Code, "\"Hello\"", markup: false).AsDirectiveToken(descriptor.Tokens[0])),
>>>>>>> 1f32a832
                expectedErorr);
        }

        [Fact]
        public void DirectiveDescriptor_ErrorsWhenMissingEndBrace()
        {
            // Arrange
            var descriptor = DirectiveDescriptor.CreateDirective(
                "custom",
                DirectiveKind.CodeBlock,
                b => b.AddStringToken());

            var expectedErorr = new RazorError(
                LegacyResources.FormatParseError_Expected_EndOfBlock_Before_EOF("custom", "}", "{"),
                new SourceLocation(16, 0, 16),
                length: 1);

            // Act & Assert
            ParseCodeBlockTest(
                "@custom \"Hello\" {",
                new[] { descriptor },
                new DirectiveBlock(
                    new DirectiveChunkGenerator(descriptor),
                    Factory.CodeTransition(),
<<<<<<< HEAD
                    Factory.MetaCode("custom").Accepts(AcceptedCharactersInternal.None),
                    Factory.Span(SpanKindInternal.Markup, " ", markup: false).Accepts(AcceptedCharactersInternal.WhiteSpace),
                    Factory.Span(SpanKindInternal.Code, "\"Hello\"", markup: false)
                        .With(new DirectiveTokenChunkGenerator(descriptor.Tokens[0]))
                        .Accepts(AcceptedCharactersInternal.NonWhiteSpace),
                    Factory.Span(SpanKindInternal.Markup, " ", markup: false).Accepts(AcceptedCharactersInternal.AllWhiteSpace),
=======
                    Factory.MetaCode("custom").Accepts(AcceptedCharacters.None),
                    Factory.Span(SpanKind.Markup, " ", markup: false).Accepts(AcceptedCharacters.WhiteSpace),
                    Factory.Span(SpanKind.Code, "\"Hello\"", markup: false).AsDirectiveToken(descriptor.Tokens[0]),
                    Factory.Span(SpanKind.Markup, " ", markup: false).Accepts(AcceptedCharacters.AllWhiteSpace),
>>>>>>> 1f32a832
                    Factory.MetaCode("{")
                        .AutoCompleteWith("}", atEndOfSpan: true)
                        .Accepts(AcceptedCharactersInternal.None)),
                expectedErorr);
        }

        [Fact]
        public void TagHelperPrefixDirective_NoValueSucceeds()
        {
            ParseBlockTest("@tagHelperPrefix \"\"",
                new DirectiveBlock(
                    Factory.CodeTransition(),
                    Factory
                        .MetaCode(SyntaxConstants.CSharp.TagHelperPrefixKeyword + " ")
                        .Accepts(AcceptedCharactersInternal.None),
                    Factory.Code("\"\"")
                        .AsTagHelperPrefixDirective("\"\"")));
        }

        [Fact]
        public void TagHelperPrefixDirective_Succeeds()
        {
            ParseBlockTest("@tagHelperPrefix Foo",
                new DirectiveBlock(
                    Factory.CodeTransition(),
                    Factory
                        .MetaCode(SyntaxConstants.CSharp.TagHelperPrefixKeyword + " ")
                        .Accepts(AcceptedCharactersInternal.None),
                    Factory.Code("Foo")
                        .AsTagHelperPrefixDirective("Foo")));
        }

        [Fact]
        public void TagHelperPrefixDirective_WithQuotes_Succeeds()
        {
            ParseBlockTest("@tagHelperPrefix \"Foo\"",
                new DirectiveBlock(
                    Factory.CodeTransition(),
                    Factory
                        .MetaCode(SyntaxConstants.CSharp.TagHelperPrefixKeyword + " ")
                        .Accepts(AcceptedCharactersInternal.None),
                    Factory.Code("\"Foo\"")
                        .AsTagHelperPrefixDirective("\"Foo\"")));
        }

        [Fact]
        public void TagHelperPrefixDirective_RequiresValue()
        {
            ParseBlockTest("@tagHelperPrefix ",
                new DirectiveBlock(
                    Factory.CodeTransition(),
                    Factory
                        .MetaCode(SyntaxConstants.CSharp.TagHelperPrefixKeyword + " ")
                        .Accepts(AcceptedCharactersInternal.None),
                    Factory.EmptyCSharp()
                        .AsTagHelperPrefixDirective(string.Empty)
                        .Accepts(AcceptedCharactersInternal.AnyExceptNewline)),
                 new RazorError(
                    LegacyResources.FormatParseError_DirectiveMustHaveValue(
                        SyntaxConstants.CSharp.TagHelperPrefixKeyword),
                    absoluteIndex: 1, lineIndex: 0, columnIndex: 1, length: 15));
        }

        [Fact]
        public void TagHelperPrefixDirective_StartQuoteRequiresDoubleQuotesAroundValue()
        {
            ParseBlockTest("@tagHelperPrefix \"Foo",
                new DirectiveBlock(
                    Factory.CodeTransition(),
                    Factory
                        .MetaCode(SyntaxConstants.CSharp.TagHelperPrefixKeyword + " ")
                        .Accepts(AcceptedCharactersInternal.None),
                    Factory.Code("\"Foo")
                        .AsTagHelperPrefixDirective("\"Foo")),
                new RazorError(
                    LegacyResources.ParseError_Unterminated_String_Literal,
                    absoluteIndex: 17, lineIndex: 0, columnIndex: 17, length: 1),
                new RazorError(
                    LegacyResources.FormatParseError_IncompleteQuotesAroundDirective(
                        SyntaxConstants.CSharp.TagHelperPrefixKeyword),
                        absoluteIndex: 17, lineIndex: 0, columnIndex: 17, length: 4));
        }

        [Fact]
        public void TagHelperPrefixDirective_EndQuoteRequiresDoubleQuotesAroundValue()
        {
            ParseBlockTest("@tagHelperPrefix Foo   \"",
                new DirectiveBlock(
                    Factory.CodeTransition(),
                    Factory
                        .MetaCode(SyntaxConstants.CSharp.TagHelperPrefixKeyword + " ")
                        .Accepts(AcceptedCharactersInternal.None),
                    Factory.Code("Foo   \"")
                        .AsTagHelperPrefixDirective("Foo   \"")),
                new RazorError(
                    LegacyResources.ParseError_Unterminated_String_Literal,
                    absoluteIndex: 23, lineIndex: 0, columnIndex: 23, length: 1),
                new RazorError(
                    LegacyResources.FormatParseError_IncompleteQuotesAroundDirective(
                        SyntaxConstants.CSharp.TagHelperPrefixKeyword),
                        absoluteIndex: 17, lineIndex: 0, columnIndex: 17, length: 7));
        }

        [Fact]
        public void RemoveTagHelperDirective_NoValue_Succeeds()
        {
            ParseBlockTest("@removeTagHelper \"\"",
                new DirectiveBlock(
                    Factory.CodeTransition(),
                    Factory.MetaCode(SyntaxConstants.CSharp.RemoveTagHelperKeyword + " ")
                           .Accepts(AcceptedCharactersInternal.None),
                    Factory.Code("\"\"")
                        .AsRemoveTagHelper("\"\"")));
        }

        [Fact]
        public void RemoveTagHelperDirective_Succeeds()
        {
            ParseBlockTest("@removeTagHelper Foo",
                new DirectiveBlock(
                    Factory.CodeTransition(),
                    Factory.MetaCode(SyntaxConstants.CSharp.RemoveTagHelperKeyword + " ")
                           .Accepts(AcceptedCharactersInternal.None),
                    Factory.Code("Foo")
                        .AsRemoveTagHelper("Foo")));
        }

        [Fact]
        public void RemoveTagHelperDirective_WithQuotes_Succeeds()
        {
            ParseBlockTest("@removeTagHelper \"Foo\"",
                new DirectiveBlock(
                    Factory.CodeTransition(),
                    Factory.MetaCode(SyntaxConstants.CSharp.RemoveTagHelperKeyword + " ")
                           .Accepts(AcceptedCharactersInternal.None),
                    Factory.Code("\"Foo\"")
                        .AsRemoveTagHelper("\"Foo\"")));
        }

        [Fact]
        public void RemoveTagHelperDirective_SupportsSpaces()
        {
            ParseBlockTest("@removeTagHelper     Foo,   Bar    ",
                new DirectiveBlock(
                    Factory.CodeTransition(),
                    Factory.MetaCode(SyntaxConstants.CSharp.RemoveTagHelperKeyword + "     ")
                           .Accepts(AcceptedCharactersInternal.None),
                    Factory.Code("Foo,   Bar    ")
                        .AsRemoveTagHelper("Foo,   Bar")
                        .Accepts(AcceptedCharactersInternal.AnyExceptNewline)));
        }

        [Fact]
        public void RemoveTagHelperDirective_RequiresValue()
        {
            ParseBlockTest("@removeTagHelper ",
                new DirectiveBlock(
                    Factory.CodeTransition(),
                    Factory.MetaCode(SyntaxConstants.CSharp.RemoveTagHelperKeyword + " ")
                           .Accepts(AcceptedCharactersInternal.None),
                    Factory.EmptyCSharp()
                        .AsRemoveTagHelper(string.Empty)
                        .Accepts(AcceptedCharactersInternal.AnyExceptNewline)),
                 new RazorError(
                    LegacyResources.FormatParseError_DirectiveMustHaveValue(
                        SyntaxConstants.CSharp.RemoveTagHelperKeyword),
                    absoluteIndex: 1, lineIndex: 0, columnIndex: 1, length: 15));
        }

        [Fact]
        public void RemoveTagHelperDirective_StartQuoteRequiresDoubleQuotesAroundValue()
        {
            ParseBlockTest("@removeTagHelper \"Foo",
                new DirectiveBlock(
                    Factory.CodeTransition(),
                    Factory.MetaCode(SyntaxConstants.CSharp.RemoveTagHelperKeyword + " ")
                           .Accepts(AcceptedCharactersInternal.None),
                    Factory.Code("\"Foo")
                        .AsRemoveTagHelper("\"Foo")),
                 new RazorError(
                     LegacyResources.ParseError_Unterminated_String_Literal,
                     absoluteIndex: 17, lineIndex: 0, columnIndex: 17, length: 1),
                 new RazorError(
                     LegacyResources.FormatParseError_IncompleteQuotesAroundDirective(
                        SyntaxConstants.CSharp.RemoveTagHelperKeyword),
                        absoluteIndex: 17, lineIndex: 0, columnIndex: 17, length: 4));
        }

        [Fact]
        public void RemoveTagHelperDirective_EndQuoteRequiresDoubleQuotesAroundValue()
        {
            ParseBlockTest("@removeTagHelper Foo\"",
                new DirectiveBlock(
                    Factory.CodeTransition(),
                    Factory.MetaCode(SyntaxConstants.CSharp.RemoveTagHelperKeyword + " ")
                           .Accepts(AcceptedCharactersInternal.None),
                    Factory.Code("Foo\"")
                        .AsRemoveTagHelper("Foo\"")
                        .Accepts(AcceptedCharactersInternal.AnyExceptNewline)),
                 new RazorError(
                     LegacyResources.ParseError_Unterminated_String_Literal,
                     absoluteIndex: 20, lineIndex: 0, columnIndex: 20, length: 1),
                 new RazorError(
                     LegacyResources.FormatParseError_IncompleteQuotesAroundDirective(
                        SyntaxConstants.CSharp.RemoveTagHelperKeyword),
                        absoluteIndex: 17, lineIndex: 0, columnIndex: 17, length: 4));
        }

        [Fact]
        public void AddTagHelperDirective_NoValue_Succeeds()
        {
            ParseBlockTest("@addTagHelper \"\"",
                new DirectiveBlock(
                    Factory.CodeTransition(),
                    Factory.MetaCode(SyntaxConstants.CSharp.AddTagHelperKeyword + " ")
                           .Accepts(AcceptedCharactersInternal.None),
                    Factory.Code("\"\"")
                        .AsAddTagHelper("\"\"")));
        }

        [Fact]
        public void AddTagHelperDirective_Succeeds()
        {
            ParseBlockTest("@addTagHelper Foo",
                new DirectiveBlock(
                    Factory.CodeTransition(),
                    Factory.MetaCode(SyntaxConstants.CSharp.AddTagHelperKeyword + " ")
                           .Accepts(AcceptedCharactersInternal.None),
                    Factory.Code("Foo")
                        .AsAddTagHelper("Foo")));
        }

        [Fact]
        public void AddTagHelperDirective_WithQuotes_Succeeds()
        {
            ParseBlockTest("@addTagHelper \"Foo\"",
                new DirectiveBlock(
                    Factory.CodeTransition(),
                    Factory.MetaCode(SyntaxConstants.CSharp.AddTagHelperKeyword + " ")
                           .Accepts(AcceptedCharactersInternal.None),
                    Factory.Code("\"Foo\"")
                        .AsAddTagHelper("\"Foo\"")));
        }

        [Fact]
        public void AddTagHelperDirectiveSupportsSpaces()
        {
            ParseBlockTest("@addTagHelper     Foo,   Bar    ",
                new DirectiveBlock(
                    Factory.CodeTransition(),
                    Factory.MetaCode(SyntaxConstants.CSharp.AddTagHelperKeyword + "     ")
                           .Accepts(AcceptedCharactersInternal.None),
                    Factory.Code("Foo,   Bar    ")
                        .AsAddTagHelper("Foo,   Bar")));
        }

        [Fact]
        public void AddTagHelperDirectiveRequiresValue()
        {
            ParseBlockTest("@addTagHelper ",
                new DirectiveBlock(
                    Factory.CodeTransition(),
                    Factory.MetaCode(SyntaxConstants.CSharp.AddTagHelperKeyword + " ")
                           .Accepts(AcceptedCharactersInternal.None),
                    Factory.EmptyCSharp()
                        .AsAddTagHelper(string.Empty)
                        .Accepts(AcceptedCharactersInternal.AnyExceptNewline)),
                 new RazorError(
                    LegacyResources.FormatParseError_DirectiveMustHaveValue(SyntaxConstants.CSharp.AddTagHelperKeyword),
                    absoluteIndex: 1, lineIndex: 0, columnIndex: 1, length: 12));
        }

        [Fact]
        public void AddTagHelperDirective_StartQuoteRequiresDoubleQuotesAroundValue()
        {
            ParseBlockTest("@addTagHelper \"Foo",
                new DirectiveBlock(
                    Factory.CodeTransition(),
                    Factory.MetaCode(SyntaxConstants.CSharp.AddTagHelperKeyword + " ")
                           .Accepts(AcceptedCharactersInternal.None),
                    Factory.Code("\"Foo")
                        .AsAddTagHelper("\"Foo")),
                 new RazorError(
                     LegacyResources.ParseError_Unterminated_String_Literal,
                     absoluteIndex: 14, lineIndex: 0, columnIndex: 14, length: 1),
                 new RazorError(
                     LegacyResources.FormatParseError_IncompleteQuotesAroundDirective(
                        SyntaxConstants.CSharp.AddTagHelperKeyword),
                        absoluteIndex: 14, lineIndex: 0, columnIndex: 14, length: 4));
        }

        [Fact]
        public void AddTagHelperDirective_EndQuoteRequiresDoubleQuotesAroundValue()
        {
            ParseBlockTest("@addTagHelper Foo\"",
                new DirectiveBlock(
                    Factory.CodeTransition(),
                    Factory.MetaCode(SyntaxConstants.CSharp.AddTagHelperKeyword + " ")
                           .Accepts(AcceptedCharactersInternal.None),
                    Factory.Code("Foo\"")
                        .AsAddTagHelper("Foo\"")
                        .Accepts(AcceptedCharactersInternal.AnyExceptNewline)),
                 new RazorError(
                     LegacyResources.ParseError_Unterminated_String_Literal,
                     absoluteIndex: 17, lineIndex: 0, columnIndex: 17, length: 1),
                 new RazorError(
                     LegacyResources.FormatParseError_IncompleteQuotesAroundDirective(
                        SyntaxConstants.CSharp.AddTagHelperKeyword),
                        absoluteIndex: 14, lineIndex: 0, columnIndex: 14, length: 4));
        }

        [Fact]
        public void InheritsDirective()
        {
            ParseBlockTest("@inherits System.Web.WebPages.WebPage",
                new DirectiveBlock(new DirectiveChunkGenerator(CSharpCodeParser.InheritsDirectiveDescriptor),
                    Factory.CodeTransition(),
<<<<<<< HEAD
                    Factory.MetaCode("inherits").Accepts(AcceptedCharactersInternal.None),
                    Factory.Span(SpanKindInternal.Code, " ", CSharpSymbolType.WhiteSpace).Accepts(AcceptedCharactersInternal.WhiteSpace),
                    Factory.Span(SpanKindInternal.Code, "System.Web.WebPages.WebPage", markup: false)
                        .Accepts(AcceptedCharactersInternal.NonWhiteSpace)
                        .With(new DirectiveTokenChunkGenerator(CSharpCodeParser.InheritsDirectiveDescriptor.Tokens.First()))));
=======
                    Factory.MetaCode("inherits").Accepts(AcceptedCharacters.None),
                    Factory.Span(SpanKind.Code, " ", CSharpSymbolType.WhiteSpace).Accepts(AcceptedCharacters.WhiteSpace),
                    Factory.Span(SpanKind.Code, "System.Web.WebPages.WebPage", markup: false).AsDirectiveToken(CSharpCodeParser.InheritsDirectiveDescriptor.Tokens.First())));
>>>>>>> 1f32a832
        }

        [Fact]
        public void InheritsDirectiveSupportsArrays()
        {
            ParseBlockTest("@inherits string[[]][]",
                new DirectiveBlock(new DirectiveChunkGenerator(CSharpCodeParser.InheritsDirectiveDescriptor),
                    Factory.CodeTransition(),
<<<<<<< HEAD
                    Factory.MetaCode("inherits").Accepts(AcceptedCharactersInternal.None),
                    Factory.Span(SpanKindInternal.Code, " ", CSharpSymbolType.WhiteSpace).Accepts(AcceptedCharactersInternal.WhiteSpace),
                    Factory.Span(SpanKindInternal.Code, "string[[]][]", markup: false)
                        .Accepts(AcceptedCharactersInternal.NonWhiteSpace)
                        .With(new DirectiveTokenChunkGenerator(CSharpCodeParser.InheritsDirectiveDescriptor.Tokens.First()))));
=======
                    Factory.MetaCode("inherits").Accepts(AcceptedCharacters.None),
                    Factory.Span(SpanKind.Code, " ", CSharpSymbolType.WhiteSpace).Accepts(AcceptedCharacters.WhiteSpace),
                    Factory.Span(SpanKind.Code, "string[[]][]", markup: false).AsDirectiveToken(CSharpCodeParser.InheritsDirectiveDescriptor.Tokens.First())));
>>>>>>> 1f32a832
        }

        [Fact]
        public void InheritsDirectiveSupportsNestedGenerics()
        {
            ParseBlockTest("@inherits System.Web.Mvc.WebViewPage<IEnumerable<MvcApplication2.Models.RegisterModel>>",
                new DirectiveBlock(new DirectiveChunkGenerator(CSharpCodeParser.InheritsDirectiveDescriptor),
                    Factory.CodeTransition(),
<<<<<<< HEAD
                    Factory.MetaCode("inherits").Accepts(AcceptedCharactersInternal.None),
                    Factory.Span(SpanKindInternal.Code, " ", CSharpSymbolType.WhiteSpace).Accepts(AcceptedCharactersInternal.WhiteSpace),
                    Factory.Span(SpanKindInternal.Code, "System.Web.Mvc.WebViewPage<IEnumerable<MvcApplication2.Models.RegisterModel>>", markup: false)
                        .Accepts(AcceptedCharactersInternal.NonWhiteSpace)
                        .With(new DirectiveTokenChunkGenerator(CSharpCodeParser.InheritsDirectiveDescriptor.Tokens.First()))));
=======
                    Factory.MetaCode("inherits").Accepts(AcceptedCharacters.None),
                    Factory.Span(SpanKind.Code, " ", CSharpSymbolType.WhiteSpace).Accepts(AcceptedCharacters.WhiteSpace),
                    Factory.Span(SpanKind.Code, "System.Web.Mvc.WebViewPage<IEnumerable<MvcApplication2.Models.RegisterModel>>", markup: false)
                        .AsDirectiveToken(CSharpCodeParser.InheritsDirectiveDescriptor.Tokens.First())));
>>>>>>> 1f32a832
        }

        [Fact]
        public void InheritsDirectiveSupportsTypeKeywords()
        {
            ParseBlockTest("@inherits string",
                new DirectiveBlock(new DirectiveChunkGenerator(CSharpCodeParser.InheritsDirectiveDescriptor),
                    Factory.CodeTransition(),
<<<<<<< HEAD
                    Factory.MetaCode("inherits").Accepts(AcceptedCharactersInternal.None),
                    Factory.Span(SpanKindInternal.Code, " ", CSharpSymbolType.WhiteSpace).Accepts(AcceptedCharactersInternal.WhiteSpace),
                    Factory.Span(SpanKindInternal.Code, "string", markup: false)
                        .Accepts(AcceptedCharactersInternal.NonWhiteSpace)
                        .With(new DirectiveTokenChunkGenerator(CSharpCodeParser.InheritsDirectiveDescriptor.Tokens.First()))));
=======
                    Factory.MetaCode("inherits").Accepts(AcceptedCharacters.None),
                    Factory.Span(SpanKind.Code, " ", CSharpSymbolType.WhiteSpace).Accepts(AcceptedCharacters.WhiteSpace),
                    Factory.Span(SpanKind.Code, "string", markup: false)
                        .AsDirectiveToken(CSharpCodeParser.InheritsDirectiveDescriptor.Tokens.First())));
>>>>>>> 1f32a832
        }

        [Fact]
        public void FunctionsDirective()
        {
            ParseBlockTest("@functions { foo(); bar(); }",
                new DirectiveBlock(new DirectiveChunkGenerator(CSharpCodeParser.FunctionsDirectiveDescriptor),
                    Factory.CodeTransition(),
                    Factory.MetaCode("functions").Accepts(AcceptedCharactersInternal.None),
                    Factory.Span(SpanKindInternal.Markup, " ", CSharpSymbolType.WhiteSpace).Accepts(AcceptedCharactersInternal.AllWhiteSpace),
                    Factory.MetaCode("{").AutoCompleteWith(null, atEndOfSpan: true).Accepts(AcceptedCharactersInternal.None),
                    Factory.Code(" foo(); bar(); ").AsStatement(),
                    Factory.MetaCode("}").Accepts(AcceptedCharactersInternal.None)));
        }

        [Fact]
        public void EmptyFunctionsDirective()
        {
            ParseBlockTest("@functions { }",
                new DirectiveBlock(new DirectiveChunkGenerator(CSharpCodeParser.FunctionsDirectiveDescriptor),
                    Factory.CodeTransition(),
                    Factory.MetaCode("functions").Accepts(AcceptedCharactersInternal.None),
                    Factory.Span(SpanKindInternal.Markup, " ", CSharpSymbolType.WhiteSpace).Accepts(AcceptedCharactersInternal.AllWhiteSpace),
                    Factory.MetaCode("{").AutoCompleteWith(null, atEndOfSpan: true).Accepts(AcceptedCharactersInternal.None),
                    Factory.Code(" ").AsStatement(),
                    Factory.MetaCode("}").Accepts(AcceptedCharactersInternal.None)));
        }

        [Fact]
        public void SectionDirective()
        {
            ParseBlockTest("@section Header { <p>F{o}o</p> }",
                new DirectiveBlock(new DirectiveChunkGenerator(CSharpCodeParser.SectionDirectiveDescriptor),
                    Factory.CodeTransition(),
<<<<<<< HEAD
                    Factory.MetaCode("section").Accepts(AcceptedCharactersInternal.None),
                    Factory.Span(SpanKindInternal.Code, " ", CSharpSymbolType.WhiteSpace).Accepts(AcceptedCharactersInternal.WhiteSpace),
                    Factory.Span(SpanKindInternal.Code, "Header", CSharpSymbolType.Identifier)
                        .Accepts(AcceptedCharactersInternal.NonWhiteSpace)
                        .With(new DirectiveTokenChunkGenerator(CSharpCodeParser.SectionDirectiveDescriptor.Tokens.First())),
                    Factory.Span(SpanKindInternal.Markup, " ", CSharpSymbolType.WhiteSpace).Accepts(AcceptedCharactersInternal.AllWhiteSpace),
                    Factory.MetaCode("{").AutoCompleteWith(null, atEndOfSpan: true).Accepts(AcceptedCharactersInternal.None),
=======
                    Factory.MetaCode("section").Accepts(AcceptedCharacters.None),
                    Factory.Span(SpanKind.Code, " ", CSharpSymbolType.WhiteSpace).Accepts(AcceptedCharacters.WhiteSpace),
                    Factory.Span(SpanKind.Code, "Header", CSharpSymbolType.Identifier)
                        .AsDirectiveToken(CSharpCodeParser.SectionDirectiveDescriptor.Tokens.First()),
                    Factory.Span(SpanKind.Markup, " ", CSharpSymbolType.WhiteSpace).Accepts(AcceptedCharacters.AllWhiteSpace),
                    Factory.MetaCode("{").AutoCompleteWith(null, atEndOfSpan: true).Accepts(AcceptedCharacters.None),
>>>>>>> 1f32a832
                    new MarkupBlock(
                        Factory.Markup(" "),
                        new MarkupTagBlock(
                            Factory.Markup("<p>")),
                        Factory.Markup("F", "{", "o", "}", "o"),
                        new MarkupTagBlock(
                            Factory.Markup("</p>")),
                        Factory.Markup(" ")),
                    Factory.MetaCode("}")
                           .Accepts(AcceptedCharactersInternal.None)));
        }

        [Fact]
        public void OptionalDirectiveTokens_AreSkipped()
        {
            // Arrange
            var descriptor = DirectiveDescriptor.CreateDirective(
                "custom",
                DirectiveKind.SingleLine,
                b => b.AddOptionalStringToken());

            // Act & Assert
            ParseCodeBlockTest(
                "@custom ",
                new[] { descriptor },
                new DirectiveBlock(
                    new DirectiveChunkGenerator(descriptor),
                    Factory.CodeTransition(),
                    Factory.MetaCode("custom").Accepts(AcceptedCharactersInternal.None),
                    Factory.Span(SpanKindInternal.Markup, " ", markup: false).Accepts(AcceptedCharactersInternal.WhiteSpace)));
        }

        [Fact]
        public void OptionalDirectiveTokens_WithSimpleTokens_AreParsed()
        {
            // Arrange
            var descriptor = DirectiveDescriptor.CreateDirective(
                "custom",
                DirectiveKind.SingleLine,
                b => b.AddOptionalStringToken());

            // Act & Assert
            ParseCodeBlockTest(
                "@custom \"simple-value\"",
                new[] { descriptor },
                new DirectiveBlock(
                    new DirectiveChunkGenerator(descriptor),
                    Factory.CodeTransition(),
<<<<<<< HEAD
                    Factory.MetaCode("custom").Accepts(AcceptedCharactersInternal.None),
                    Factory.Span(SpanKindInternal.Markup, " ", markup: false).Accepts(AcceptedCharactersInternal.WhiteSpace),
                    Factory.Span(SpanKindInternal.Code, "\"simple-value\"", markup: false)
                        .Accepts(AcceptedCharactersInternal.NonWhiteSpace)
                        .With(chunkGenerator)));
=======
                    Factory.MetaCode("custom").Accepts(AcceptedCharacters.None),
                    Factory.Span(SpanKind.Markup, " ", markup: false).Accepts(AcceptedCharacters.WhiteSpace),
                    Factory.Span(SpanKind.Code, "\"simple-value\"", markup: false)
                        .AsDirectiveToken(descriptor.Tokens[0])));
>>>>>>> 1f32a832
        }

        [Fact]
        public void OptionalDirectiveTokens_WithBraces_AreParsed()
        {
            // Arrange
            var descriptor = DirectiveDescriptor.CreateDirective(
                "custom",
                DirectiveKind.SingleLine,
                b => b.AddOptionalStringToken());

            // Act & Assert
            ParseCodeBlockTest(
                "@custom \"{formaction}?/{id}?\"",
                new[] { descriptor },
                new DirectiveBlock(
                    new DirectiveChunkGenerator(descriptor),
                    Factory.CodeTransition(),
<<<<<<< HEAD
                    Factory.MetaCode("custom").Accepts(AcceptedCharactersInternal.None),
                    Factory.Span(SpanKindInternal.Markup, " ", markup: false).Accepts(AcceptedCharactersInternal.WhiteSpace),
                    Factory.Span(SpanKindInternal.Code, "\"{formaction}?/{id}?\"", markup: false)
                        .Accepts(AcceptedCharactersInternal.NonWhiteSpace)
                        .With(chunkGenerator)));
=======
                    Factory.MetaCode("custom").Accepts(AcceptedCharacters.None),
                    Factory.Span(SpanKind.Markup, " ", markup: false).Accepts(AcceptedCharacters.WhiteSpace),
                    Factory.Span(SpanKind.Code, "\"{formaction}?/{id}?\"", markup: false)
                        .AsDirectiveToken(descriptor.Tokens[0])));
>>>>>>> 1f32a832
        }

        [Fact]
        public void OptionalDirectiveTokens_WithMultipleOptionalTokens_AreParsed()
        {
            // Arrange
            var descriptor = DirectiveDescriptor.CreateDirective(
                "custom",
                DirectiveKind.SingleLine,
                b => b.AddOptionalStringToken().AddOptionalTypeToken());

            // Act & Assert
            ParseCodeBlockTest(
                "@custom \"{formaction}?/{id}?\" System.String",
                new[] { descriptor },
                new DirectiveBlock(
                    new DirectiveChunkGenerator(descriptor),
                    Factory.CodeTransition(),
<<<<<<< HEAD
                    Factory.MetaCode("custom").Accepts(AcceptedCharactersInternal.None),
                    Factory.Span(SpanKindInternal.Markup, " ", markup: false).Accepts(AcceptedCharactersInternal.WhiteSpace),
                    Factory.Span(SpanKindInternal.Code, "\"{formaction}?/{id}?\"", markup: false)
                        .Accepts(AcceptedCharactersInternal.NonWhiteSpace)
                        .With(new DirectiveTokenChunkGenerator(descriptor.Tokens.First())),
                    Factory.Span(SpanKindInternal.Code, " ", markup: false).Accepts(AcceptedCharactersInternal.WhiteSpace),
                    Factory.Span(SpanKindInternal.Code, "System.String", markup: false)
                        .Accepts(AcceptedCharactersInternal.NonWhiteSpace)
                        .With(new DirectiveTokenChunkGenerator(descriptor.Tokens.Last()))));
=======
                    Factory.MetaCode("custom").Accepts(AcceptedCharacters.None),
                    Factory.Span(SpanKind.Markup, " ", markup: false).Accepts(AcceptedCharacters.WhiteSpace),
                    Factory.Span(SpanKind.Code, "\"{formaction}?/{id}?\"", markup: false).AsDirectiveToken(descriptor.Tokens[0]),
                    Factory.Span(SpanKind.Code, " ", markup: false).Accepts(AcceptedCharacters.WhiteSpace),
                    Factory.Span(SpanKind.Code, "System.String", markup: false).AsDirectiveToken(descriptor.Tokens.Last())));
>>>>>>> 1f32a832
        }

        [Fact]
        public void OptionalMemberTokens_WithMissingMember_IsParsed()
        {
            // Arrange
            var descriptor = DirectiveDescriptor.CreateDirective(
                "TestDirective",
                DirectiveKind.SingleLine,
                b => b.AddOptionalMemberToken().AddOptionalStringToken());

            // Act & Assert
            ParseCodeBlockTest(
                "@TestDirective ",
                new[] { descriptor },
                new DirectiveBlock(
                    new DirectiveChunkGenerator(descriptor),
                    Factory.CodeTransition(),
                    Factory.MetaCode("TestDirective").Accepts(AcceptedCharactersInternal.None),
                    Factory.Span(SpanKindInternal.Code, " ", markup: false).Accepts(AcceptedCharactersInternal.WhiteSpace)));
        }

        [Fact]
        public void OptionalMemberTokens_WithMemberSpecified_IsParsed()
        {
            // Arrange
            var descriptor = DirectiveDescriptor.CreateDirective(
                "TestDirective",
                DirectiveKind.SingleLine,
                b => b.AddOptionalMemberToken().AddOptionalStringToken());

            // Act & Assert
            ParseCodeBlockTest(
                "@TestDirective PropertyName",
                new[] { descriptor },
                new DirectiveBlock(
                    new DirectiveChunkGenerator(descriptor),
                    Factory.CodeTransition(),
<<<<<<< HEAD
                    Factory.MetaCode("TestDirective").Accepts(AcceptedCharactersInternal.None),
                    Factory.Span(SpanKindInternal.Code, " ", markup: false).Accepts(AcceptedCharactersInternal.WhiteSpace),
                    Factory.Span(SpanKindInternal.Code, "PropertyName", markup: false)
                        .Accepts(AcceptedCharactersInternal.NonWhiteSpace)
                        .With(new DirectiveTokenChunkGenerator(descriptor.Tokens.First()))));
=======
                    Factory.MetaCode("TestDirective").Accepts(AcceptedCharacters.None),
                    Factory.Span(SpanKind.Code, " ", markup: false).Accepts(AcceptedCharacters.WhiteSpace),
                    Factory.Span(SpanKind.Code, "PropertyName", markup: false).AsDirectiveToken(descriptor.Tokens[0])));
>>>>>>> 1f32a832
        }

        [Fact]
        public void Directives_CanUseReservedWord_Class()
        {
            // Arrange
            var descriptor = DirectiveDescriptor.CreateDirective(
                "class",
                DirectiveKind.SingleLine);

            // Act & Assert
            ParseCodeBlockTest(
                "@class",
                new[] { descriptor },
                new DirectiveBlock(
                    new DirectiveChunkGenerator(descriptor),
                    Factory.CodeTransition(),
                    Factory.MetaCode("class").Accepts(AcceptedCharactersInternal.None)));
        }

        [Fact]
        public void Directives_CanUseReservedWord_Namespace()
        {
            // Arrange
            var descriptor = DirectiveDescriptor.CreateDirective(
                "namespace",
                DirectiveKind.SingleLine);

            // Act & Assert
            ParseCodeBlockTest(
                "@namespace",
                new[] { descriptor },
                new DirectiveBlock(
                    new DirectiveChunkGenerator(descriptor),
                    Factory.CodeTransition(),
                    Factory.MetaCode("namespace").Accepts(AcceptedCharactersInternal.None)));
        }


        internal virtual void ParseCodeBlockTest(
            string document,
            IEnumerable<DirectiveDescriptor> descriptors,
            Block expected,
            params RazorError[] expectedErrors)
        {
            var result = ParseCodeBlock(document, descriptors, designTime: false);

            EvaluateResults(result, expected, expectedErrors.Select(error => RazorDiagnostic.Create(error)).ToList());
        }
    }
}<|MERGE_RESOLUTION|>--- conflicted
+++ resolved
@@ -11,17 +11,103 @@
     public class CSharpDirectivesTest : CsHtmlCodeParserTestBase
     {
         [Fact]
-<<<<<<< HEAD
+        public void DirectiveDescriptor_CanHandleEOFIncompleteNamespaceTokens()
+        {
+            // Arrange
+            var descriptor = DirectiveDescriptor.CreateDirective(
+                "custom",
+                DirectiveKind.SingleLine,
+                b => b.AddNamespaceToken());
+
+            // Act & Assert
+            ParseCodeBlockTest(
+                "@custom System.",
+                new[] { descriptor },
+                new DirectiveBlock(
+                    new DirectiveChunkGenerator(descriptor),
+                    Factory.CodeTransition(),
+                    Factory.MetaCode("custom").Accepts(AcceptedCharactersInternal.None),
+                    Factory.Span(SpanKindInternal.Code, " ", markup: false).Accepts(AcceptedCharactersInternal.WhiteSpace)),
+                new RazorError(
+                    LegacyResources.FormatDirectiveExpectsNamespace("custom"),
+                    8, 0, 8, 7));
+        }
+
+        [Fact]
+        public void DirectiveDescriptor_CanHandleEOFInvalidNamespaceTokens()
+        {
+            // Arrange
+            var descriptor = DirectiveDescriptor.CreateDirective(
+                "custom",
+                DirectiveKind.SingleLine,
+                b => b.AddNamespaceToken());
+
+            // Act & Assert
+            ParseCodeBlockTest(
+                "@custom System<",
+                new[] { descriptor },
+                new DirectiveBlock(
+                    new DirectiveChunkGenerator(descriptor),
+                    Factory.CodeTransition(),
+                    Factory.MetaCode("custom").Accepts(AcceptedCharactersInternal.None),
+                    Factory.Span(SpanKindInternal.Code, " ", markup: false).Accepts(AcceptedCharactersInternal.WhiteSpace)),
+                new RazorError(
+                    LegacyResources.FormatDirectiveExpectsNamespace("custom"),
+                    8, 0, 8, 7));
+        }
+        [Fact]
+        public void DirectiveDescriptor_CanHandleIncompleteNamespaceTokens()
+        {
+            // Arrange
+            var descriptor = DirectiveDescriptor.CreateDirective(
+                "custom",
+                DirectiveKind.SingleLine,
+                b => b.AddNamespaceToken());
+
+            // Act & Assert
+            ParseCodeBlockTest(
+                "@custom System." + Environment.NewLine,
+                new[] { descriptor },
+                new DirectiveBlock(
+                    new DirectiveChunkGenerator(descriptor),
+                    Factory.CodeTransition(),
+                    Factory.MetaCode("custom").Accepts(AcceptedCharactersInternal.None),
+                    Factory.Span(SpanKindInternal.Code, " ", markup: false).Accepts(AcceptedCharactersInternal.WhiteSpace)),
+                new RazorError(
+                    LegacyResources.FormatDirectiveExpectsNamespace("custom"),
+                    8, 0, 8, 7));
+        }
+
+        [Fact]
+        public void DirectiveDescriptor_CanHandleInvalidNamespaceTokens()
+        {
+            // Arrange
+            var descriptor = DirectiveDescriptor.CreateDirective(
+                "custom",
+                DirectiveKind.SingleLine,
+                b => b.AddNamespaceToken());
+
+            // Act & Assert
+            ParseCodeBlockTest(
+                "@custom System<" + Environment.NewLine,
+                new[] { descriptor },
+                new DirectiveBlock(
+                    new DirectiveChunkGenerator(descriptor),
+                    Factory.CodeTransition(),
+                    Factory.MetaCode("custom").Accepts(AcceptedCharactersInternal.None),
+                    Factory.Span(SpanKindInternal.Code, " ", markup: false).Accepts(AcceptedCharactersInternal.WhiteSpace)),
+                new RazorError(
+                    LegacyResources.FormatDirectiveExpectsNamespace("custom"),
+                    8, 0, 8, 7));
+        }
+        
+        [Fact]
         public void ExtensibleDirectiveDoesNotErorrIfNotAtStartOfLineBecauseOfWhitespace()
-=======
-        public void DirectiveDescriptor_CanHandleEOFIncompleteNamespaceTokens()
->>>>>>> 1f32a832
-        {
-            // Arrange
-            var descriptor = DirectiveDescriptor.CreateDirective(
-                "custom",
-                DirectiveKind.SingleLine,
-<<<<<<< HEAD
+        {
+            // Arrange
+            var descriptor = DirectiveDescriptor.CreateDirective(
+                "custom",
+                DirectiveKind.SingleLine,
                 b => b.AddTypeToken());
 
             // Act & Assert
@@ -33,9 +119,7 @@
                     Factory.CodeTransition(),
                     Factory.MetaCode("custom").Accepts(AcceptedCharactersInternal.None),
                     Factory.Span(SpanKindInternal.Code, " ", markup: false).Accepts(AcceptedCharactersInternal.WhiteSpace),
-                    Factory.Span(SpanKindInternal.Code, "System.Text.Encoding.ASCIIEncoding", markup: false)
-                        .With(new DirectiveTokenChunkGenerator(descriptor.Tokens[0]))
-                        .Accepts(AcceptedCharactersInternal.NonWhiteSpace)));
+                    Factory.Span(SpanKindInternal.Code, "System.Text.Encoding.ASCIIEncoding", markup: false).AsDirectiveToken(descriptor.Tokens[0])));
         }
 
         [Fact]
@@ -80,77 +164,11 @@
 
         [Fact]
         public void ExtensibleDirectiveErorrsIfNotAtStartOfLine()
-=======
-                b => b.AddNamespaceToken());
-
-            // Act & Assert
-            ParseCodeBlockTest(
-                "@custom System.",
-                new[] { descriptor },
-                new DirectiveBlock(
-                    new DirectiveChunkGenerator(descriptor),
-                    Factory.CodeTransition(),
-                    Factory.MetaCode("custom").Accepts(AcceptedCharacters.None),
-                    Factory.Span(SpanKind.Code, " ", markup: false).Accepts(AcceptedCharacters.WhiteSpace)),
-                new RazorError(
-                    LegacyResources.FormatDirectiveExpectsNamespace("custom"),
-                    8, 0, 8, 7));
-        }
-
-        [Fact]
-        public void DirectiveDescriptor_CanHandleEOFInvalidNamespaceTokens()
-        {
-            // Arrange
-            var descriptor = DirectiveDescriptor.CreateDirective(
-                "custom",
-                DirectiveKind.SingleLine,
-                b => b.AddNamespaceToken());
-
-            // Act & Assert
-            ParseCodeBlockTest(
-                "@custom System<",
-                new[] { descriptor },
-                new DirectiveBlock(
-                    new DirectiveChunkGenerator(descriptor),
-                    Factory.CodeTransition(),
-                    Factory.MetaCode("custom").Accepts(AcceptedCharacters.None),
-                    Factory.Span(SpanKind.Code, " ", markup: false).Accepts(AcceptedCharacters.WhiteSpace)),
-                new RazorError(
-                    LegacyResources.FormatDirectiveExpectsNamespace("custom"),
-                    8, 0, 8, 7));
-        }
-        [Fact]
-        public void DirectiveDescriptor_CanHandleIncompleteNamespaceTokens()
-        {
-            // Arrange
-            var descriptor = DirectiveDescriptor.CreateDirective(
-                "custom",
-                DirectiveKind.SingleLine,
-                b => b.AddNamespaceToken());
-
-            // Act & Assert
-            ParseCodeBlockTest(
-                "@custom System." + Environment.NewLine,
-                new[] { descriptor },
-                new DirectiveBlock(
-                    new DirectiveChunkGenerator(descriptor),
-                    Factory.CodeTransition(),
-                    Factory.MetaCode("custom").Accepts(AcceptedCharacters.None),
-                    Factory.Span(SpanKind.Code, " ", markup: false).Accepts(AcceptedCharacters.WhiteSpace)),
-                new RazorError(
-                    LegacyResources.FormatDirectiveExpectsNamespace("custom"),
-                    8, 0, 8, 7));
-        }
-
-        [Fact]
-        public void DirectiveDescriptor_CanHandleInvalidNamespaceTokens()
->>>>>>> 1f32a832
-        {
-            // Arrange
-            var descriptor = DirectiveDescriptor.CreateDirective(
-                "custom",
-                DirectiveKind.SingleLine,
-<<<<<<< HEAD
+        {
+            // Arrange
+            var descriptor = DirectiveDescriptor.CreateDirective(
+                "custom",
+                DirectiveKind.SingleLine,
                 b => b.AddTypeToken());
 
             // Act & Assert
@@ -167,9 +185,7 @@
                         Factory.CodeTransition(),
                         Factory.MetaCode("custom").Accepts(AcceptedCharactersInternal.None),
                         Factory.Span(SpanKindInternal.Code, " ", markup: false).Accepts(AcceptedCharactersInternal.WhiteSpace),
-                        Factory.Span(SpanKindInternal.Code, "System.Text.Encoding.ASCIIEncoding", markup: false)
-                            .With(new DirectiveTokenChunkGenerator(descriptor.Tokens[0]))
-                            .Accepts(AcceptedCharactersInternal.NonWhiteSpace),
+                        Factory.Span(SpanKindInternal.Code, "System.Text.Encoding.ASCIIEncoding", markup: false).AsDirectiveToken(descriptor.Tokens[0]),
                         Factory.Span(SpanKindInternal.Markup, Environment.NewLine, markup: false).Accepts(AcceptedCharactersInternal.WhiteSpace)),
                     Factory.EmptyCSharp().AsStatement(),
                     Factory.MetaCode("}").Accepts(AcceptedCharactersInternal.None)),
@@ -177,138 +193,90 @@
                     Resources.FormatDirectiveMustAppearAtStartOfLine("custom"),
                     new SourceLocation(4, 0, 4),
                     6));
-=======
+        }
+
+        [Fact]
+        public void DirectiveDescriptor_UnderstandsTypeTokens()
+        {
+            // Arrange
+            var descriptor = DirectiveDescriptor.CreateDirective(
+                "custom",
+                DirectiveKind.SingleLine,
+                b => b.AddTypeToken());
+
+            // Act & Assert
+            ParseCodeBlockTest(
+                "@custom System.Text.Encoding.ASCIIEncoding",
+                new[] { descriptor },
+                new DirectiveBlock(
+                    new DirectiveChunkGenerator(descriptor),
+                    Factory.CodeTransition(),
+                    Factory.MetaCode("custom").Accepts(AcceptedCharactersInternal.None),
+                    Factory.Span(SpanKindInternal.Code, " ", markup: false).Accepts(AcceptedCharactersInternal.WhiteSpace),
+                    Factory.Span(SpanKindInternal.Code, "System.Text.Encoding.ASCIIEncoding", markup: false).AsDirectiveToken(descriptor.Tokens[0])));
+        }
+
+        [Fact]
+        public void DirectiveDescriptor_UnderstandsMemberTokens()
+        {
+            // Arrange
+            var descriptor = DirectiveDescriptor.CreateDirective(
+                "custom",
+                DirectiveKind.SingleLine,
+                b => b.AddMemberToken());
+
+            // Act & Assert
+            ParseCodeBlockTest(
+                "@custom Some_Member",
+                new[] { descriptor },
+                new DirectiveBlock(
+                    new DirectiveChunkGenerator(descriptor),
+                    Factory.CodeTransition(),
+                    Factory.MetaCode("custom").Accepts(AcceptedCharactersInternal.None),
+                    Factory.Span(SpanKindInternal.Code, " ", markup: false).Accepts(AcceptedCharactersInternal.WhiteSpace),
+                    Factory.Span(SpanKindInternal.Code, "Some_Member", markup: false).AsDirectiveToken(descriptor.Tokens[0])));
+        }
+
+        [Fact]
+        public void Parser_ParsesNamespaceDirectiveToken_WithSingleSegment()
+        {
+            // Arrange
+            var descriptor = DirectiveDescriptor.CreateDirective(
+                "custom",
+                DirectiveKind.SingleLine,
                 b => b.AddNamespaceToken());
 
             // Act & Assert
             ParseCodeBlockTest(
-                "@custom System<" + Environment.NewLine,
-                new[] { descriptor },
-                new DirectiveBlock(
-                    new DirectiveChunkGenerator(descriptor),
-                    Factory.CodeTransition(),
-                    Factory.MetaCode("custom").Accepts(AcceptedCharacters.None),
-                    Factory.Span(SpanKind.Code, " ", markup: false).Accepts(AcceptedCharacters.WhiteSpace)),
-                new RazorError(
-                    LegacyResources.FormatDirectiveExpectsNamespace("custom"),
-                    8, 0, 8, 7));
->>>>>>> 1f32a832
-        }
-
-        [Fact]
-        public void DirectiveDescriptor_UnderstandsTypeTokens()
-        {
-            // Arrange
-            var descriptor = DirectiveDescriptor.CreateDirective(
-                "custom",
-                DirectiveKind.SingleLine,
-                b => b.AddTypeToken());
-
-            // Act & Assert
-            ParseCodeBlockTest(
-                "@custom System.Text.Encoding.ASCIIEncoding",
-                new[] { descriptor },
-                new DirectiveBlock(
-                    new DirectiveChunkGenerator(descriptor),
-                    Factory.CodeTransition(),
-<<<<<<< HEAD
+                "@custom BaseNamespace",
+                new[] { descriptor },
+                new DirectiveBlock(
+                    new DirectiveChunkGenerator(descriptor),
+                    Factory.CodeTransition(),
                     Factory.MetaCode("custom").Accepts(AcceptedCharactersInternal.None),
                     Factory.Span(SpanKindInternal.Code, " ", markup: false).Accepts(AcceptedCharactersInternal.WhiteSpace),
-                    Factory.Span(SpanKindInternal.Code, "System.Text.Encoding.ASCIIEncoding", markup: false)
-                        .With(new DirectiveTokenChunkGenerator(descriptor.Tokens[0]))
-                        .Accepts(AcceptedCharactersInternal.NonWhiteSpace)));
-=======
-                    Factory.MetaCode("custom").Accepts(AcceptedCharacters.None),
-                    Factory.Span(SpanKind.Code, " ", markup: false).Accepts(AcceptedCharacters.WhiteSpace),
-                    Factory.Span(SpanKind.Code, "System.Text.Encoding.ASCIIEncoding", markup: false).AsDirectiveToken(descriptor.Tokens[0])));
->>>>>>> 1f32a832
-        }
-
-        [Fact]
-        public void DirectiveDescriptor_UnderstandsMemberTokens()
-        {
-            // Arrange
-            var descriptor = DirectiveDescriptor.CreateDirective(
-                "custom",
-                DirectiveKind.SingleLine,
-                b => b.AddMemberToken());
-
-            // Act & Assert
-            ParseCodeBlockTest(
-                "@custom Some_Member",
-                new[] { descriptor },
-                new DirectiveBlock(
-                    new DirectiveChunkGenerator(descriptor),
-                    Factory.CodeTransition(),
-<<<<<<< HEAD
+                    Factory.Span(SpanKindInternal.Code, "BaseNamespace", markup: false).AsDirectiveToken(descriptor.Tokens[0])));
+        }
+
+        [Fact]
+        public void Parser_ParsesNamespaceDirectiveToken_WithMultipleSegments()
+        {
+            // Arrange
+            var descriptor = DirectiveDescriptor.CreateDirective(
+                "custom",
+                DirectiveKind.SingleLine,
+                b => b.AddNamespaceToken());
+
+            // Act & Assert
+            ParseCodeBlockTest(
+                "@custom BaseNamespace.Foo.Bar",
+                new[] { descriptor },
+                new DirectiveBlock(
+                    new DirectiveChunkGenerator(descriptor),
+                    Factory.CodeTransition(),
                     Factory.MetaCode("custom").Accepts(AcceptedCharactersInternal.None),
                     Factory.Span(SpanKindInternal.Code, " ", markup: false).Accepts(AcceptedCharactersInternal.WhiteSpace),
-                    Factory.Span(SpanKindInternal.Code, "Some_Member", markup: false)
-                        .With(new DirectiveTokenChunkGenerator(descriptor.Tokens[0]))
-                        .Accepts(AcceptedCharactersInternal.NonWhiteSpace)));
-=======
-                    Factory.MetaCode("custom").Accepts(AcceptedCharacters.None),
-                    Factory.Span(SpanKind.Code, " ", markup: false).Accepts(AcceptedCharacters.WhiteSpace),
-                    Factory.Span(SpanKind.Code, "Some_Member", markup: false).AsDirectiveToken(descriptor.Tokens[0])));
->>>>>>> 1f32a832
-        }
-
-        [Fact]
-        public void Parser_ParsesNamespaceDirectiveToken_WithSingleSegment()
-        {
-            // Arrange
-            var descriptor = DirectiveDescriptor.CreateDirective(
-                "custom",
-                DirectiveKind.SingleLine,
-                b => b.AddNamespaceToken());
-
-            // Act & Assert
-            ParseCodeBlockTest(
-                "@custom BaseNamespace",
-                new[] { descriptor },
-                new DirectiveBlock(
-                    new DirectiveChunkGenerator(descriptor),
-                    Factory.CodeTransition(),
-<<<<<<< HEAD
-                    Factory.MetaCode("custom").Accepts(AcceptedCharactersInternal.None),
-                    Factory.Span(SpanKindInternal.Code, " ", markup: false).Accepts(AcceptedCharactersInternal.WhiteSpace),
-                    Factory.Span(SpanKindInternal.Code, "BaseNamespace", markup: false)
-                        .With(new DirectiveTokenChunkGenerator(descriptor.Tokens[0]))
-                        .Accepts(AcceptedCharactersInternal.NonWhiteSpace)));
-=======
-                    Factory.MetaCode("custom").Accepts(AcceptedCharacters.None),
-                    Factory.Span(SpanKind.Code, " ", markup: false).Accepts(AcceptedCharacters.WhiteSpace),
-                    Factory.Span(SpanKind.Code, "BaseNamespace", markup: false).AsDirectiveToken(descriptor.Tokens[0])));
->>>>>>> 1f32a832
-        }
-
-        [Fact]
-        public void Parser_ParsesNamespaceDirectiveToken_WithMultipleSegments()
-        {
-            // Arrange
-            var descriptor = DirectiveDescriptor.CreateDirective(
-                "custom",
-                DirectiveKind.SingleLine,
-                b => b.AddNamespaceToken());
-
-            // Act & Assert
-            ParseCodeBlockTest(
-                "@custom BaseNamespace.Foo.Bar",
-                new[] { descriptor },
-                new DirectiveBlock(
-                    new DirectiveChunkGenerator(descriptor),
-                    Factory.CodeTransition(),
-<<<<<<< HEAD
-                    Factory.MetaCode("custom").Accepts(AcceptedCharactersInternal.None),
-                    Factory.Span(SpanKindInternal.Code, " ", markup: false).Accepts(AcceptedCharactersInternal.WhiteSpace),
-                    Factory.Span(SpanKindInternal.Code, "BaseNamespace.Foo.Bar", markup: false)
-                        .With(new DirectiveTokenChunkGenerator(descriptor.Tokens[0]))
-                        .Accepts(AcceptedCharactersInternal.NonWhiteSpace)));
-=======
-                    Factory.MetaCode("custom").Accepts(AcceptedCharacters.None),
-                    Factory.Span(SpanKind.Code, " ", markup: false).Accepts(AcceptedCharacters.WhiteSpace),
-                    Factory.Span(SpanKind.Code, "BaseNamespace.Foo.Bar", markup: false).AsDirectiveToken(descriptor.Tokens[0])));
->>>>>>> 1f32a832
+                    Factory.Span(SpanKindInternal.Code, "BaseNamespace.Foo.Bar", markup: false).AsDirectiveToken(descriptor.Tokens[0])));
         }
 
         [Fact]
@@ -327,17 +295,9 @@
                 new DirectiveBlock(
                     new DirectiveChunkGenerator(descriptor),
                     Factory.CodeTransition(),
-<<<<<<< HEAD
                     Factory.MetaCode("custom").Accepts(AcceptedCharactersInternal.None),
                     Factory.Span(SpanKindInternal.Markup, " ", markup: false).Accepts(AcceptedCharactersInternal.WhiteSpace),
-                    Factory.Span(SpanKindInternal.Code, "\"AString\"", markup: false)
-                        .With(new DirectiveTokenChunkGenerator(descriptor.Tokens[0]))
-                        .Accepts(AcceptedCharactersInternal.NonWhiteSpace)));
-=======
-                    Factory.MetaCode("custom").Accepts(AcceptedCharacters.None),
-                    Factory.Span(SpanKind.Markup, " ", markup: false).Accepts(AcceptedCharacters.WhiteSpace),
-                    Factory.Span(SpanKind.Code, "\"AString\"", markup: false).AsDirectiveToken(descriptor.Tokens[0])));
->>>>>>> 1f32a832
+                    Factory.Span(SpanKindInternal.Code, "\"AString\"", markup: false).AsDirectiveToken(descriptor.Tokens[0])));
         }
 
         [Fact]
@@ -459,31 +419,14 @@
                     Factory.CodeTransition(),
                     Factory.MetaCode("custom").Accepts(AcceptedCharactersInternal.None),
 
-<<<<<<< HEAD
                     Factory.Span(SpanKindInternal.Code, " ", markup: false).Accepts(AcceptedCharactersInternal.WhiteSpace),
-                    Factory.Span(SpanKindInternal.Code, "System.Text.Encoding.ASCIIEncoding", markup: false)
-                        .With(new DirectiveTokenChunkGenerator(descriptor.Tokens[0]))
-                        .Accepts(AcceptedCharactersInternal.NonWhiteSpace),
+                    Factory.Span(SpanKindInternal.Code, "System.Text.Encoding.ASCIIEncoding", markup: false).AsDirectiveToken(descriptor.Tokens[0]),
 
                     Factory.Span(SpanKindInternal.Code, " ", markup: false).Accepts(AcceptedCharactersInternal.WhiteSpace),
-                    Factory.Span(SpanKindInternal.Code, "Some_Member", markup: false)
-                        .With(new DirectiveTokenChunkGenerator(descriptor.Tokens[1]))
-                        .Accepts(AcceptedCharactersInternal.NonWhiteSpace),
+                    Factory.Span(SpanKindInternal.Code, "Some_Member", markup: false).AsDirectiveToken(descriptor.Tokens[1]),
 
                     Factory.Span(SpanKindInternal.Markup, " ", markup: false).Accepts(AcceptedCharactersInternal.WhiteSpace),
-                    Factory.Span(SpanKindInternal.Code, "\"AString\"", markup: false)
-                        .With(new DirectiveTokenChunkGenerator(descriptor.Tokens[2]))
-                        .Accepts(AcceptedCharactersInternal.NonWhiteSpace)));
-=======
-                    Factory.Span(SpanKind.Code, " ", markup: false).Accepts(AcceptedCharacters.WhiteSpace),
-                    Factory.Span(SpanKind.Code, "System.Text.Encoding.ASCIIEncoding", markup: false).AsDirectiveToken(descriptor.Tokens[0]),
-
-                    Factory.Span(SpanKind.Code, " ", markup: false).Accepts(AcceptedCharacters.WhiteSpace),
-                    Factory.Span(SpanKind.Code, "Some_Member", markup: false).AsDirectiveToken(descriptor.Tokens[1]),
-
-                    Factory.Span(SpanKind.Markup, " ", markup: false).Accepts(AcceptedCharacters.WhiteSpace),
-                    Factory.Span(SpanKind.Code, "\"AString\"", markup: false).AsDirectiveToken(descriptor.Tokens[2])));
->>>>>>> 1f32a832
+                    Factory.Span(SpanKindInternal.Code, "\"AString\"", markup: false).AsDirectiveToken(descriptor.Tokens[2])));
         }
 
         [Fact]
@@ -502,19 +445,10 @@
                 new DirectiveBlock(
                     new DirectiveChunkGenerator(descriptor),
                     Factory.CodeTransition(),
-<<<<<<< HEAD
                     Factory.MetaCode("custom").Accepts(AcceptedCharactersInternal.None),
                     Factory.Span(SpanKindInternal.Markup, " ", markup: false).Accepts(AcceptedCharactersInternal.WhiteSpace),
-                    Factory.Span(SpanKindInternal.Code, "\"Header\"", markup: false)
-                        .With(new DirectiveTokenChunkGenerator(descriptor.Tokens[0]))
-                        .Accepts(AcceptedCharactersInternal.NonWhiteSpace),
+                    Factory.Span(SpanKindInternal.Code, "\"Header\"", markup: false).AsDirectiveToken(descriptor.Tokens[0]),
                     Factory.Span(SpanKindInternal.Markup, " ", markup: false).Accepts(AcceptedCharactersInternal.AllWhiteSpace),
-=======
-                    Factory.MetaCode("custom").Accepts(AcceptedCharacters.None),
-                    Factory.Span(SpanKind.Markup, " ", markup: false).Accepts(AcceptedCharacters.WhiteSpace),
-                    Factory.Span(SpanKind.Code, "\"Header\"", markup: false).AsDirectiveToken(descriptor.Tokens[0]),
-                    Factory.Span(SpanKind.Markup, " ", markup: false).Accepts(AcceptedCharacters.AllWhiteSpace),
->>>>>>> 1f32a832
                     Factory.MetaCode("{")
                         .AutoCompleteWith(null, atEndOfSpan: true)
                         .Accepts(AcceptedCharactersInternal.None),
@@ -545,19 +479,10 @@
                 new DirectiveBlock(
                     new DirectiveChunkGenerator(descriptor),
                     Factory.CodeTransition(),
-<<<<<<< HEAD
                     Factory.MetaCode("custom").Accepts(AcceptedCharactersInternal.None),
                     Factory.Span(SpanKindInternal.Markup, " ", markup: false).Accepts(AcceptedCharactersInternal.WhiteSpace),
-                    Factory.Span(SpanKindInternal.Code, "\"Name\"", markup: false)
-                        .With(new DirectiveTokenChunkGenerator(descriptor.Tokens[0]))
-                        .Accepts(AcceptedCharactersInternal.NonWhiteSpace),
+                    Factory.Span(SpanKindInternal.Code, "\"Name\"", markup: false).AsDirectiveToken(descriptor.Tokens[0]),
                     Factory.Span(SpanKindInternal.Markup, " ", markup: false).Accepts(AcceptedCharactersInternal.AllWhiteSpace),
-=======
-                    Factory.MetaCode("custom").Accepts(AcceptedCharacters.None),
-                    Factory.Span(SpanKind.Markup, " ", markup: false).Accepts(AcceptedCharacters.WhiteSpace),
-                    Factory.Span(SpanKind.Code, "\"Name\"", markup: false).AsDirectiveToken(descriptor.Tokens[0]),
-                    Factory.Span(SpanKind.Markup, " ", markup: false).Accepts(AcceptedCharacters.AllWhiteSpace),
->>>>>>> 1f32a832
                     Factory.MetaCode("{")
                         .AutoCompleteWith(null, atEndOfSpan: true)
                         .Accepts(AcceptedCharactersInternal.None),
@@ -583,23 +508,11 @@
                     Factory.CodeTransition(),
                     Factory.MetaCode("custom").Accepts(AcceptedCharactersInternal.None),
 
-<<<<<<< HEAD
                     Factory.Span(SpanKindInternal.Code, "    ", markup: false).Accepts(AcceptedCharactersInternal.WhiteSpace),
-                    Factory.Span(SpanKindInternal.Code, "System.Text.Encoding.ASCIIEncoding", markup: false)
-                        .With(new DirectiveTokenChunkGenerator(descriptor.Tokens[0]))
-                        .Accepts(AcceptedCharactersInternal.NonWhiteSpace),
+                    Factory.Span(SpanKindInternal.Code, "System.Text.Encoding.ASCIIEncoding", markup: false).AsDirectiveToken(descriptor.Tokens[0]),
 
                     Factory.Span(SpanKindInternal.Code, "       ", markup: false).Accepts(AcceptedCharactersInternal.WhiteSpace),
-                    Factory.Span(SpanKindInternal.Code, "Some_Member", markup: false)
-                        .With(new DirectiveTokenChunkGenerator(descriptor.Tokens[1]))
-                        .Accepts(AcceptedCharactersInternal.NonWhiteSpace),
-=======
-                    Factory.Span(SpanKind.Code, "    ", markup: false).Accepts(AcceptedCharacters.WhiteSpace),
-                    Factory.Span(SpanKind.Code, "System.Text.Encoding.ASCIIEncoding", markup: false).AsDirectiveToken(descriptor.Tokens[0]),
-
-                    Factory.Span(SpanKind.Code, "       ", markup: false).Accepts(AcceptedCharacters.WhiteSpace),
-                    Factory.Span(SpanKind.Code, "Some_Member", markup: false).AsDirectiveToken(descriptor.Tokens[1]),
->>>>>>> 1f32a832
+                    Factory.Span(SpanKindInternal.Code, "Some_Member", markup: false).AsDirectiveToken(descriptor.Tokens[1]),
 
                     Factory.Span(SpanKindInternal.Markup, "    ", markup: false)
                         .Accepts(AcceptedCharactersInternal.WhiteSpace)));
@@ -647,19 +560,10 @@
                 new DirectiveBlock(
                     new DirectiveChunkGenerator(descriptor),
                     Factory.CodeTransition(),
-<<<<<<< HEAD
                     Factory.MetaCode("custom").Accepts(AcceptedCharactersInternal.None),
                     Factory.Span(SpanKindInternal.Markup, " ", markup: false).Accepts(AcceptedCharactersInternal.WhiteSpace),
-                    Factory.Span(SpanKindInternal.Code, "\"hello\"", markup: false)
-                        .With(new DirectiveTokenChunkGenerator(descriptor.Tokens[0]))
-                        .Accepts(AcceptedCharactersInternal.NonWhiteSpace),
+                    Factory.Span(SpanKindInternal.Code, "\"hello\"", markup: false).AsDirectiveToken(descriptor.Tokens[0]),
                     Factory.Span(SpanKindInternal.Markup, " ;  ", markup: false).Accepts(AcceptedCharactersInternal.WhiteSpace)));
-=======
-                    Factory.MetaCode("custom").Accepts(AcceptedCharacters.None),
-                    Factory.Span(SpanKind.Markup, " ", markup: false).Accepts(AcceptedCharacters.WhiteSpace),
-                    Factory.Span(SpanKind.Code, "\"hello\"", markup: false).AsDirectiveToken(descriptor.Tokens[0]),
-                    Factory.Span(SpanKind.Markup, " ;  ", markup: false).Accepts(AcceptedCharacters.WhiteSpace)));
->>>>>>> 1f32a832
         }
 
         [Fact]
@@ -683,17 +587,9 @@
                 new DirectiveBlock(
                     new DirectiveChunkGenerator(descriptor),
                     Factory.CodeTransition(),
-<<<<<<< HEAD
                     Factory.MetaCode("custom").Accepts(AcceptedCharactersInternal.None),
                     Factory.Span(SpanKindInternal.Markup, " ", markup: false).Accepts(AcceptedCharactersInternal.WhiteSpace),
-                    Factory.Span(SpanKindInternal.Code, "\"hello\"", markup: false)
-                        .With(new DirectiveTokenChunkGenerator(descriptor.Tokens[0]))
-                        .Accepts(AcceptedCharactersInternal.NonWhiteSpace),
-=======
-                    Factory.MetaCode("custom").Accepts(AcceptedCharacters.None),
-                    Factory.Span(SpanKind.Markup, " ", markup: false).Accepts(AcceptedCharacters.WhiteSpace),
-                    Factory.Span(SpanKind.Code, "\"hello\"", markup: false).AsDirectiveToken(descriptor.Tokens[0]),
->>>>>>> 1f32a832
+                    Factory.Span(SpanKindInternal.Code, "\"hello\"", markup: false).AsDirectiveToken(descriptor.Tokens[0]),
 
                     Factory.Span(SpanKindInternal.Markup, " ", markup: false).Accepts(AcceptedCharactersInternal.WhiteSpace)),
                 expectedErorr);
@@ -720,17 +616,9 @@
                 new DirectiveBlock(
                     new DirectiveChunkGenerator(descriptor),
                     Factory.CodeTransition(),
-<<<<<<< HEAD
                     Factory.MetaCode("custom").Accepts(AcceptedCharactersInternal.None),
                     Factory.Span(SpanKindInternal.Markup, " ", markup: false).Accepts(AcceptedCharactersInternal.WhiteSpace),
-                    Factory.Span(SpanKindInternal.Code, "\"Hello\"", markup: false)
-                        .With(new DirectiveTokenChunkGenerator(descriptor.Tokens[0]))
-                        .Accepts(AcceptedCharactersInternal.NonWhiteSpace),
-=======
-                    Factory.MetaCode("custom").Accepts(AcceptedCharacters.None),
-                    Factory.Span(SpanKind.Markup, " ", markup: false).Accepts(AcceptedCharacters.WhiteSpace),
-                    Factory.Span(SpanKind.Code, "\"Hello\"", markup: false).AsDirectiveToken(descriptor.Tokens[0]),
->>>>>>> 1f32a832
+                    Factory.Span(SpanKindInternal.Code, "\"Hello\"", markup: false).AsDirectiveToken(descriptor.Tokens[0]),
 
                     Factory.Span(SpanKindInternal.Markup, " ", markup: false).Accepts(AcceptedCharactersInternal.AllWhiteSpace)),
                 expectedErorr);
@@ -757,17 +645,9 @@
                 new DirectiveBlock(
                     new DirectiveChunkGenerator(descriptor),
                     Factory.CodeTransition(),
-<<<<<<< HEAD
                     Factory.MetaCode("custom").Accepts(AcceptedCharactersInternal.None),
                     Factory.Span(SpanKindInternal.Markup, " ", markup: false).Accepts(AcceptedCharactersInternal.WhiteSpace),
-                    Factory.Span(SpanKindInternal.Code, "\"Hello\"", markup: false)
-                        .With(new DirectiveTokenChunkGenerator(descriptor.Tokens[0]))
-                        .Accepts(AcceptedCharactersInternal.NonWhiteSpace)),
-=======
-                    Factory.MetaCode("custom").Accepts(AcceptedCharacters.None),
-                    Factory.Span(SpanKind.Markup, " ", markup: false).Accepts(AcceptedCharacters.WhiteSpace),
-                    Factory.Span(SpanKind.Code, "\"Hello\"", markup: false).AsDirectiveToken(descriptor.Tokens[0])),
->>>>>>> 1f32a832
+                    Factory.Span(SpanKindInternal.Code, "\"Hello\"", markup: false).AsDirectiveToken(descriptor.Tokens[0])),
                 expectedErorr);
         }
 
@@ -792,19 +672,10 @@
                 new DirectiveBlock(
                     new DirectiveChunkGenerator(descriptor),
                     Factory.CodeTransition(),
-<<<<<<< HEAD
                     Factory.MetaCode("custom").Accepts(AcceptedCharactersInternal.None),
                     Factory.Span(SpanKindInternal.Markup, " ", markup: false).Accepts(AcceptedCharactersInternal.WhiteSpace),
-                    Factory.Span(SpanKindInternal.Code, "\"Hello\"", markup: false)
-                        .With(new DirectiveTokenChunkGenerator(descriptor.Tokens[0]))
-                        .Accepts(AcceptedCharactersInternal.NonWhiteSpace),
+                    Factory.Span(SpanKindInternal.Code, "\"Hello\"", markup: false).AsDirectiveToken(descriptor.Tokens[0]),
                     Factory.Span(SpanKindInternal.Markup, " ", markup: false).Accepts(AcceptedCharactersInternal.AllWhiteSpace),
-=======
-                    Factory.MetaCode("custom").Accepts(AcceptedCharacters.None),
-                    Factory.Span(SpanKind.Markup, " ", markup: false).Accepts(AcceptedCharacters.WhiteSpace),
-                    Factory.Span(SpanKind.Code, "\"Hello\"", markup: false).AsDirectiveToken(descriptor.Tokens[0]),
-                    Factory.Span(SpanKind.Markup, " ", markup: false).Accepts(AcceptedCharacters.AllWhiteSpace),
->>>>>>> 1f32a832
                     Factory.MetaCode("{")
                         .AutoCompleteWith("}", atEndOfSpan: true)
                         .Accepts(AcceptedCharactersInternal.None)),
@@ -1122,17 +993,9 @@
             ParseBlockTest("@inherits System.Web.WebPages.WebPage",
                 new DirectiveBlock(new DirectiveChunkGenerator(CSharpCodeParser.InheritsDirectiveDescriptor),
                     Factory.CodeTransition(),
-<<<<<<< HEAD
                     Factory.MetaCode("inherits").Accepts(AcceptedCharactersInternal.None),
                     Factory.Span(SpanKindInternal.Code, " ", CSharpSymbolType.WhiteSpace).Accepts(AcceptedCharactersInternal.WhiteSpace),
-                    Factory.Span(SpanKindInternal.Code, "System.Web.WebPages.WebPage", markup: false)
-                        .Accepts(AcceptedCharactersInternal.NonWhiteSpace)
-                        .With(new DirectiveTokenChunkGenerator(CSharpCodeParser.InheritsDirectiveDescriptor.Tokens.First()))));
-=======
-                    Factory.MetaCode("inherits").Accepts(AcceptedCharacters.None),
-                    Factory.Span(SpanKind.Code, " ", CSharpSymbolType.WhiteSpace).Accepts(AcceptedCharacters.WhiteSpace),
-                    Factory.Span(SpanKind.Code, "System.Web.WebPages.WebPage", markup: false).AsDirectiveToken(CSharpCodeParser.InheritsDirectiveDescriptor.Tokens.First())));
->>>>>>> 1f32a832
+                    Factory.Span(SpanKindInternal.Code, "System.Web.WebPages.WebPage", markup: false).AsDirectiveToken(CSharpCodeParser.InheritsDirectiveDescriptor.Tokens.First())));
         }
 
         [Fact]
@@ -1141,17 +1004,9 @@
             ParseBlockTest("@inherits string[[]][]",
                 new DirectiveBlock(new DirectiveChunkGenerator(CSharpCodeParser.InheritsDirectiveDescriptor),
                     Factory.CodeTransition(),
-<<<<<<< HEAD
                     Factory.MetaCode("inherits").Accepts(AcceptedCharactersInternal.None),
                     Factory.Span(SpanKindInternal.Code, " ", CSharpSymbolType.WhiteSpace).Accepts(AcceptedCharactersInternal.WhiteSpace),
-                    Factory.Span(SpanKindInternal.Code, "string[[]][]", markup: false)
-                        .Accepts(AcceptedCharactersInternal.NonWhiteSpace)
-                        .With(new DirectiveTokenChunkGenerator(CSharpCodeParser.InheritsDirectiveDescriptor.Tokens.First()))));
-=======
-                    Factory.MetaCode("inherits").Accepts(AcceptedCharacters.None),
-                    Factory.Span(SpanKind.Code, " ", CSharpSymbolType.WhiteSpace).Accepts(AcceptedCharacters.WhiteSpace),
-                    Factory.Span(SpanKind.Code, "string[[]][]", markup: false).AsDirectiveToken(CSharpCodeParser.InheritsDirectiveDescriptor.Tokens.First())));
->>>>>>> 1f32a832
+                    Factory.Span(SpanKindInternal.Code, "string[[]][]", markup: false).AsDirectiveToken(CSharpCodeParser.InheritsDirectiveDescriptor.Tokens.First())));
         }
 
         [Fact]
@@ -1160,18 +1015,10 @@
             ParseBlockTest("@inherits System.Web.Mvc.WebViewPage<IEnumerable<MvcApplication2.Models.RegisterModel>>",
                 new DirectiveBlock(new DirectiveChunkGenerator(CSharpCodeParser.InheritsDirectiveDescriptor),
                     Factory.CodeTransition(),
-<<<<<<< HEAD
                     Factory.MetaCode("inherits").Accepts(AcceptedCharactersInternal.None),
                     Factory.Span(SpanKindInternal.Code, " ", CSharpSymbolType.WhiteSpace).Accepts(AcceptedCharactersInternal.WhiteSpace),
                     Factory.Span(SpanKindInternal.Code, "System.Web.Mvc.WebViewPage<IEnumerable<MvcApplication2.Models.RegisterModel>>", markup: false)
-                        .Accepts(AcceptedCharactersInternal.NonWhiteSpace)
-                        .With(new DirectiveTokenChunkGenerator(CSharpCodeParser.InheritsDirectiveDescriptor.Tokens.First()))));
-=======
-                    Factory.MetaCode("inherits").Accepts(AcceptedCharacters.None),
-                    Factory.Span(SpanKind.Code, " ", CSharpSymbolType.WhiteSpace).Accepts(AcceptedCharacters.WhiteSpace),
-                    Factory.Span(SpanKind.Code, "System.Web.Mvc.WebViewPage<IEnumerable<MvcApplication2.Models.RegisterModel>>", markup: false)
                         .AsDirectiveToken(CSharpCodeParser.InheritsDirectiveDescriptor.Tokens.First())));
->>>>>>> 1f32a832
         }
 
         [Fact]
@@ -1180,18 +1027,10 @@
             ParseBlockTest("@inherits string",
                 new DirectiveBlock(new DirectiveChunkGenerator(CSharpCodeParser.InheritsDirectiveDescriptor),
                     Factory.CodeTransition(),
-<<<<<<< HEAD
                     Factory.MetaCode("inherits").Accepts(AcceptedCharactersInternal.None),
                     Factory.Span(SpanKindInternal.Code, " ", CSharpSymbolType.WhiteSpace).Accepts(AcceptedCharactersInternal.WhiteSpace),
                     Factory.Span(SpanKindInternal.Code, "string", markup: false)
-                        .Accepts(AcceptedCharactersInternal.NonWhiteSpace)
-                        .With(new DirectiveTokenChunkGenerator(CSharpCodeParser.InheritsDirectiveDescriptor.Tokens.First()))));
-=======
-                    Factory.MetaCode("inherits").Accepts(AcceptedCharacters.None),
-                    Factory.Span(SpanKind.Code, " ", CSharpSymbolType.WhiteSpace).Accepts(AcceptedCharacters.WhiteSpace),
-                    Factory.Span(SpanKind.Code, "string", markup: false)
                         .AsDirectiveToken(CSharpCodeParser.InheritsDirectiveDescriptor.Tokens.First())));
->>>>>>> 1f32a832
         }
 
         [Fact]
@@ -1226,22 +1065,12 @@
             ParseBlockTest("@section Header { <p>F{o}o</p> }",
                 new DirectiveBlock(new DirectiveChunkGenerator(CSharpCodeParser.SectionDirectiveDescriptor),
                     Factory.CodeTransition(),
-<<<<<<< HEAD
                     Factory.MetaCode("section").Accepts(AcceptedCharactersInternal.None),
                     Factory.Span(SpanKindInternal.Code, " ", CSharpSymbolType.WhiteSpace).Accepts(AcceptedCharactersInternal.WhiteSpace),
                     Factory.Span(SpanKindInternal.Code, "Header", CSharpSymbolType.Identifier)
-                        .Accepts(AcceptedCharactersInternal.NonWhiteSpace)
-                        .With(new DirectiveTokenChunkGenerator(CSharpCodeParser.SectionDirectiveDescriptor.Tokens.First())),
+                        .AsDirectiveToken(CSharpCodeParser.SectionDirectiveDescriptor.Tokens.First()),
                     Factory.Span(SpanKindInternal.Markup, " ", CSharpSymbolType.WhiteSpace).Accepts(AcceptedCharactersInternal.AllWhiteSpace),
                     Factory.MetaCode("{").AutoCompleteWith(null, atEndOfSpan: true).Accepts(AcceptedCharactersInternal.None),
-=======
-                    Factory.MetaCode("section").Accepts(AcceptedCharacters.None),
-                    Factory.Span(SpanKind.Code, " ", CSharpSymbolType.WhiteSpace).Accepts(AcceptedCharacters.WhiteSpace),
-                    Factory.Span(SpanKind.Code, "Header", CSharpSymbolType.Identifier)
-                        .AsDirectiveToken(CSharpCodeParser.SectionDirectiveDescriptor.Tokens.First()),
-                    Factory.Span(SpanKind.Markup, " ", CSharpSymbolType.WhiteSpace).Accepts(AcceptedCharacters.AllWhiteSpace),
-                    Factory.MetaCode("{").AutoCompleteWith(null, atEndOfSpan: true).Accepts(AcceptedCharacters.None),
->>>>>>> 1f32a832
                     new MarkupBlock(
                         Factory.Markup(" "),
                         new MarkupTagBlock(
@@ -1290,18 +1119,10 @@
                 new DirectiveBlock(
                     new DirectiveChunkGenerator(descriptor),
                     Factory.CodeTransition(),
-<<<<<<< HEAD
                     Factory.MetaCode("custom").Accepts(AcceptedCharactersInternal.None),
                     Factory.Span(SpanKindInternal.Markup, " ", markup: false).Accepts(AcceptedCharactersInternal.WhiteSpace),
                     Factory.Span(SpanKindInternal.Code, "\"simple-value\"", markup: false)
-                        .Accepts(AcceptedCharactersInternal.NonWhiteSpace)
-                        .With(chunkGenerator)));
-=======
-                    Factory.MetaCode("custom").Accepts(AcceptedCharacters.None),
-                    Factory.Span(SpanKind.Markup, " ", markup: false).Accepts(AcceptedCharacters.WhiteSpace),
-                    Factory.Span(SpanKind.Code, "\"simple-value\"", markup: false)
                         .AsDirectiveToken(descriptor.Tokens[0])));
->>>>>>> 1f32a832
         }
 
         [Fact]
@@ -1320,18 +1141,10 @@
                 new DirectiveBlock(
                     new DirectiveChunkGenerator(descriptor),
                     Factory.CodeTransition(),
-<<<<<<< HEAD
                     Factory.MetaCode("custom").Accepts(AcceptedCharactersInternal.None),
                     Factory.Span(SpanKindInternal.Markup, " ", markup: false).Accepts(AcceptedCharactersInternal.WhiteSpace),
                     Factory.Span(SpanKindInternal.Code, "\"{formaction}?/{id}?\"", markup: false)
-                        .Accepts(AcceptedCharactersInternal.NonWhiteSpace)
-                        .With(chunkGenerator)));
-=======
-                    Factory.MetaCode("custom").Accepts(AcceptedCharacters.None),
-                    Factory.Span(SpanKind.Markup, " ", markup: false).Accepts(AcceptedCharacters.WhiteSpace),
-                    Factory.Span(SpanKind.Code, "\"{formaction}?/{id}?\"", markup: false)
                         .AsDirectiveToken(descriptor.Tokens[0])));
->>>>>>> 1f32a832
         }
 
         [Fact]
@@ -1350,23 +1163,11 @@
                 new DirectiveBlock(
                     new DirectiveChunkGenerator(descriptor),
                     Factory.CodeTransition(),
-<<<<<<< HEAD
                     Factory.MetaCode("custom").Accepts(AcceptedCharactersInternal.None),
                     Factory.Span(SpanKindInternal.Markup, " ", markup: false).Accepts(AcceptedCharactersInternal.WhiteSpace),
-                    Factory.Span(SpanKindInternal.Code, "\"{formaction}?/{id}?\"", markup: false)
-                        .Accepts(AcceptedCharactersInternal.NonWhiteSpace)
-                        .With(new DirectiveTokenChunkGenerator(descriptor.Tokens.First())),
+                    Factory.Span(SpanKindInternal.Code, "\"{formaction}?/{id}?\"", markup: false).AsDirectiveToken(descriptor.Tokens[0]),
                     Factory.Span(SpanKindInternal.Code, " ", markup: false).Accepts(AcceptedCharactersInternal.WhiteSpace),
-                    Factory.Span(SpanKindInternal.Code, "System.String", markup: false)
-                        .Accepts(AcceptedCharactersInternal.NonWhiteSpace)
-                        .With(new DirectiveTokenChunkGenerator(descriptor.Tokens.Last()))));
-=======
-                    Factory.MetaCode("custom").Accepts(AcceptedCharacters.None),
-                    Factory.Span(SpanKind.Markup, " ", markup: false).Accepts(AcceptedCharacters.WhiteSpace),
-                    Factory.Span(SpanKind.Code, "\"{formaction}?/{id}?\"", markup: false).AsDirectiveToken(descriptor.Tokens[0]),
-                    Factory.Span(SpanKind.Code, " ", markup: false).Accepts(AcceptedCharacters.WhiteSpace),
-                    Factory.Span(SpanKind.Code, "System.String", markup: false).AsDirectiveToken(descriptor.Tokens.Last())));
->>>>>>> 1f32a832
+                    Factory.Span(SpanKindInternal.Code, "System.String", markup: false).AsDirectiveToken(descriptor.Tokens.Last())));
         }
 
         [Fact]
@@ -1405,17 +1206,9 @@
                 new DirectiveBlock(
                     new DirectiveChunkGenerator(descriptor),
                     Factory.CodeTransition(),
-<<<<<<< HEAD
                     Factory.MetaCode("TestDirective").Accepts(AcceptedCharactersInternal.None),
                     Factory.Span(SpanKindInternal.Code, " ", markup: false).Accepts(AcceptedCharactersInternal.WhiteSpace),
-                    Factory.Span(SpanKindInternal.Code, "PropertyName", markup: false)
-                        .Accepts(AcceptedCharactersInternal.NonWhiteSpace)
-                        .With(new DirectiveTokenChunkGenerator(descriptor.Tokens.First()))));
-=======
-                    Factory.MetaCode("TestDirective").Accepts(AcceptedCharacters.None),
-                    Factory.Span(SpanKind.Code, " ", markup: false).Accepts(AcceptedCharacters.WhiteSpace),
-                    Factory.Span(SpanKind.Code, "PropertyName", markup: false).AsDirectiveToken(descriptor.Tokens[0])));
->>>>>>> 1f32a832
+                    Factory.Span(SpanKindInternal.Code, "PropertyName", markup: false).AsDirectiveToken(descriptor.Tokens[0])));
         }
 
         [Fact]
